import React, { useState, useEffect } from 'react';
import { SafeAreaView, View, Text, StyleSheet, ScrollView, TouchableOpacity, ActivityIndicator } from 'react-native';
import { Ionicons } from '@expo/vector-icons';
import LeafletMapView from '../../components/LeafletMapView';
import BackButton from '../../components/BackButton';
import RideStatusCard from '../../components/RideStatusCard';
import { getMyActiveRides } from '../../services/rideHailingService';
import { getCurrentUser } from '../../services/authService';
import { fetchTerminals, fetchMapData } from '../../services/map/fetchMap';
import { fetchRouteSummaries, processMapPointsWithColors, processRoadHighlightsWithColors } from '../../services/routeManagementService';
import { useAuth } from '../../hooks/useAuth';

const DEFAULT_REGION = {
  latitude: 10.307,
  longitude: 123.9,
  latitudeDelta: 0.06,
  longitudeDelta: 0.06,
};

const TerminalsScreen = ({ navigation, route }) => {
  const { role } = useAuth();
  const type = route?.params?.type || 'pickup';
  const [selectedId, setSelectedId] = useState(null);
  const [activeRides, setActiveRides] = useState([]);
  const [showRides, setShowRides] = useState(false);
  const [loading, setLoading] = useState(false);
  const [terminals, setTerminals] = useState([]);
  const [mapData, setMapData] = useState(null);
  const [currentUser, setCurrentUser] = useState(null);

  useEffect(() => {
    // Only fetch active rides for tourists
    if (role === 'tourist') {
      fetchActiveRides();
    }
    loadMapData();
<<<<<<< HEAD
  }, [role]);
=======
    loadCurrentUser();
  }, []);
>>>>>>> 08feb99c

  const loadCurrentUser = async () => {
    try {
      const user = await getCurrentUser();
      setCurrentUser(user);
    } catch (error) {
      console.error('Error loading current user:', error);
    }
  };

  const loadMapData = async () => {
    try {
      // Fetch full map data with all points, roads, and routes
      const fullMapData = await fetchMapData({ forceRefresh: true });
      
      // Use map points as terminals if available
      if (fullMapData?.points && fullMapData.points.length > 0) {
        // Filter pickup points for terminals
        const pickupPoints = fullMapData.points.filter(p => p.point_type === 'pickup');
        const processedTerminals = pickupPoints.map(point => ({
          id: point.id,
          name: point.name,
          latitude: parseFloat(point.latitude),
          longitude: parseFloat(point.longitude),
          pointType: point.point_type,
          iconColor: point.stroke_color || point.icon_color || '#28a745',
          description: point.description
        }));
        setTerminals(processedTerminals);
      } else {
        // Fallback terminals
        setTerminals([
          { id: '1', name: 'SM City Cebu Terminal', latitude: 10.3157, longitude: 123.8854, pointType: 'pickup', iconColor: '#28a745' },
          { id: '2', name: 'Ayala Center Cebu Terminal', latitude: 10.3187, longitude: 123.9064, pointType: 'pickup', iconColor: '#28a745' },
          { id: '3', name: 'Plaza Independencia', latitude: 10.2934, longitude: 123.9015, pointType: 'pickup', iconColor: '#28a745' },
        ]);
      }
      
      setMapData(fullMapData);
    } catch (error) {
      console.error('Error loading map data:', error);
      // Complete fallback
      setTerminals([
        { id: '1', name: 'SM City Cebu Terminal', latitude: 10.3157, longitude: 123.8854, pointType: 'pickup', iconColor: '#28a745' },
        { id: '2', name: 'Ayala Center Cebu Terminal', latitude: 10.3187, longitude: 123.9064, pointType: 'pickup', iconColor: '#28a745' },
        { id: '3', name: 'Plaza Independencia', latitude: 10.2934, longitude: 123.9015, pointType: 'pickup', iconColor: '#28a745' },
      ]);
    }
  };

  const fetchActiveRides = async () => {
    try {
      setLoading(true);
      const user = await getCurrentUser();
      if (user?.id) {
        const result = await getMyActiveRides(user.id);
        if (result.success) {
          setActiveRides(result.data || []);
        }
      }
    } catch (error) {
      console.error('Error fetching active rides:', error);
    } finally {
      setLoading(false);
    }
  };

  const handleRideRefresh = (updatedRide) => {
    if (updatedRide.status === 'cancelled' || updatedRide.status === 'completed') {
      // Remove cancelled or completed rides from the list
      setActiveRides(prev => prev.filter(ride => ride.id !== updatedRide.id));
    } else {
      // Update existing ride
      setActiveRides(prev => 
        prev.map(ride => ride.id === updatedRide.id ? updatedRide : ride)
      );
    }
  };

  const handleMarkerPress = (terminal) => {
    setSelectedId(terminal.id);
    navigation.navigate('Home', { selectedTerminal: terminal, type });
  };

  const isTab = navigation.getState && navigation.getState().routes[navigation.getState().index]?.name === 'Terminals';

  return (
    <SafeAreaView style={styles.container}>
      <View style={styles.toggleContainer}>
        <TouchableOpacity 
<<<<<<< HEAD
          style={[styles.toggleButton, !showRides && styles.activeToggle, role !== 'tourist' && styles.singleToggle]}
=======
          style={[styles.toggleButton, !showRides && styles.activeToggle, currentUser?.role === 'owner' && styles.singleToggle]}
>>>>>>> 08feb99c
          onPress={() => setShowRides(false)}
        >
          <Ionicons name="location-outline" size={20} color={!showRides ? '#fff' : '#6B2E2B'} />
          <Text style={[styles.toggleText, !showRides && styles.activeToggleText]}>Terminals</Text>
        </TouchableOpacity>
<<<<<<< HEAD
        {role === 'tourist' && (
=======
        {currentUser?.role !== 'owner' && (
>>>>>>> 08feb99c
          <TouchableOpacity 
            style={[styles.toggleButton, showRides && styles.activeToggle]}
            onPress={() => setShowRides(true)}
          >
            <Ionicons name="car-outline" size={20} color={showRides ? '#fff' : '#6B2E2B'} />
            <Text style={[styles.toggleText, showRides && styles.activeToggleText]}>My Rides</Text>
            {activeRides.length > 0 && (
              <View style={styles.badge}>
                <Text style={styles.badgeText}>{activeRides.length}</Text>
              </View>
            )}
          </TouchableOpacity>
        )}
      </View>

<<<<<<< HEAD
      {showRides && role === 'tourist' ? (
=======
      {showRides && currentUser?.role !== 'owner' ? (
>>>>>>> 08feb99c
        <View style={styles.ridesContainer}>
          {loading ? (
            <View style={styles.loadingContainer}>
              <ActivityIndicator size="large" color="#6B2E2B" />
              <Text style={styles.loadingText}>Loading your ride...</Text>
            </View>
          ) : activeRides.length > 0 ? (
            <ScrollView 
              style={styles.ridesList}
              contentContainerStyle={styles.ridesContent}
              showsVerticalScrollIndicator={false}
            >
              {activeRides.map(ride => (
                <RideStatusCard 
                  key={ride.id} 
                  ride={ride} 
                  onRefresh={handleRideRefresh}
                />
              ))}
              
              <View style={styles.rideInfoCard}>
                <View style={styles.infoHeader}>
                  <Ionicons name="information-circle" size={24} color="#6B2E2B" />
                  <Text style={styles.infoTitle}>Ride Information</Text>
                </View>
                <View style={styles.infoItem}>
                  <Ionicons name="cash" size={16} color="#6B2E2B" />
                  <Text style={styles.infoText}>Payment: Cash only upon arrival</Text>
                </View>
                <View style={styles.infoItem}>
                  <Ionicons name="time" size={16} color="#6B2E2B" />
                  <Text style={styles.infoText}>Average wait time: 3-8 minutes</Text>
                </View>
                <View style={styles.infoItem}>
                  <Ionicons name="person" size={16} color="#6B2E2B" />
                  <Text style={styles.infoText}>One booking at a time allowed</Text>
                </View>
              </View>
            </ScrollView>
          ) : (
            <View style={styles.emptyContainer}>
              <View style={styles.emptyIcon}>
                <Ionicons name="car-outline" size={64} color="#6B2E2B" />
              </View>
              <Text style={styles.emptyText}>No Active Rides</Text>
              <Text style={styles.emptySubtext}>Book your first ride from the Home screen</Text>
              <TouchableOpacity 
                style={styles.bookRideButton}
                onPress={() => navigation.navigate('Home')}
              >
                <Ionicons name="add-circle" size={20} color="#fff" />
                <Text style={styles.bookRideButtonText}>Book a Ride</Text>
              </TouchableOpacity>
            </View>
          )}
        </View>
      ) : (
        <View style={styles.mapContainer}>
          <LeafletMapView
            region={mapData?.config ? {
              latitude: mapData.config.center_latitude,
              longitude: mapData.config.center_longitude,
              latitudeDelta: 0.06,
              longitudeDelta: 0.06,
            } : DEFAULT_REGION}
            markers={terminals.map(t => {
              console.log('Processing terminal for map:', t);
              return {
                latitude: parseFloat(t.latitude),
                longitude: parseFloat(t.longitude),
                title: t.title || t.name,
                description: t.description || `Tap to select as ${type}`,
                id: t.id,
                pointType: t.pointType || t.point_type || 'terminal',
                iconColor: selectedId === t.id ? '#6B2E2B' : (t.iconColor || t.stroke_color || '#28a745'),
              };
            })}
            roads={mapData?.roads || []}
            routes={mapData?.routes || []}
            showSatellite={false}
          />
        </View>
      )}
    </SafeAreaView>
  );
};

const styles = StyleSheet.create({
  container: {
    flex: 1,
    backgroundColor: '#fff',
  },
  toggleContainer: {
    flexDirection: 'row',
    backgroundColor: '#f8f9fa',
    margin: 16,
    borderRadius: 8,
    padding: 4,
  },
  toggleButton: {
    flex: 1,
    flexDirection: 'row',
    alignItems: 'center',
    justifyContent: 'center',
    paddingVertical: 12,
    borderRadius: 6,
    position: 'relative',
  },
  singleToggle: {
    backgroundColor: '#6B2E2B',
  },
  activeToggle: {
    backgroundColor: '#6B2E2B',
  },
  toggleText: {
    marginLeft: 8,
    fontSize: 16,
    fontWeight: '600',
    color: '#6B2E2B',
  },
  activeToggleText: {
    color: '#fff',
  },
  singleToggle: {
    flex: 1,
  },
  badge: {
    position: 'absolute',
    top: 4,
    right: 8,
    backgroundColor: '#FF3B30',
    borderRadius: 10,
    minWidth: 20,
    height: 20,
    alignItems: 'center',
    justifyContent: 'center',
  },
  badgeText: {
    color: '#fff',
    fontSize: 12,
    fontWeight: 'bold',
  },
  ridesContainer: {
    flex: 1,
    backgroundColor: '#F8F9FA',
  },
  ridesList: {
    flex: 1,
  },
  ridesContent: {
    paddingBottom: 20,
  },
  loadingContainer: {
    flex: 1,
    alignItems: 'center',
    justifyContent: 'center',
    paddingHorizontal: 40,
  },
  loadingText: {
    fontSize: 16,
    color: '#6B2E2B',
    marginTop: 16,
    fontWeight: '600',
  },
  emptyContainer: {
    flex: 1,
    alignItems: 'center',
    justifyContent: 'center',
    paddingHorizontal: 40,
  },
  emptyIcon: {
    width: 120,
    height: 120,
    borderRadius: 60,
    backgroundColor: '#F5E9E2',
    alignItems: 'center',
    justifyContent: 'center',
    marginBottom: 24,
  },
  emptyText: {
    fontSize: 22,
    fontWeight: '800',
    color: '#333',
    marginBottom: 8,
  },
  emptySubtext: {
    fontSize: 16,
    color: '#666',
    textAlign: 'center',
    lineHeight: 22,
    marginBottom: 32,
  },
  bookRideButton: {
    flexDirection: 'row',
    alignItems: 'center',
    backgroundColor: '#6B2E2B',
    paddingHorizontal: 24,
    paddingVertical: 12,
    borderRadius: 25,
    gap: 8,
  },
  bookRideButtonText: {
    color: '#fff',
    fontSize: 16,
    fontWeight: '700',
  },
  rideInfoCard: {
    backgroundColor: '#fff',
    borderRadius: 16,
    padding: 20,
    marginHorizontal: 20,
    marginTop: 16,
    borderWidth: 1,
    borderColor: '#F0E7E3',
    shadowColor: '#6B2E2B',
    shadowOffset: { width: 0, height: 4 },
    shadowOpacity: 0.1,
    shadowRadius: 8,
    elevation: 4,
  },
  infoHeader: {
    flexDirection: 'row',
    alignItems: 'center',
    marginBottom: 16,
    gap: 8,
  },
  infoTitle: {
    fontSize: 18,
    fontWeight: '700',
    color: '#333',
  },
  infoItem: {
    flexDirection: 'row',
    alignItems: 'center',
    marginBottom: 12,
    gap: 12,
  },
  infoText: {
    fontSize: 14,
    color: '#666',
    fontWeight: '500',
    flex: 1,
  },
  mapContainer: {
    flex: 1,
    marginHorizontal: 0,
    marginBottom: 0,
    borderRadius: 0,
    overflow: 'hidden',
  },
});

export default TerminalsScreen;
<|MERGE_RESOLUTION|>--- conflicted
+++ resolved
@@ -1,420 +1,392 @@
-import React, { useState, useEffect } from 'react';
-import { SafeAreaView, View, Text, StyleSheet, ScrollView, TouchableOpacity, ActivityIndicator } from 'react-native';
-import { Ionicons } from '@expo/vector-icons';
-import LeafletMapView from '../../components/LeafletMapView';
-import BackButton from '../../components/BackButton';
-import RideStatusCard from '../../components/RideStatusCard';
-import { getMyActiveRides } from '../../services/rideHailingService';
-import { getCurrentUser } from '../../services/authService';
-import { fetchTerminals, fetchMapData } from '../../services/map/fetchMap';
-import { fetchRouteSummaries, processMapPointsWithColors, processRoadHighlightsWithColors } from '../../services/routeManagementService';
-import { useAuth } from '../../hooks/useAuth';
-
-const DEFAULT_REGION = {
-  latitude: 10.307,
-  longitude: 123.9,
-  latitudeDelta: 0.06,
-  longitudeDelta: 0.06,
-};
-
-const TerminalsScreen = ({ navigation, route }) => {
-  const { role } = useAuth();
-  const type = route?.params?.type || 'pickup';
-  const [selectedId, setSelectedId] = useState(null);
-  const [activeRides, setActiveRides] = useState([]);
-  const [showRides, setShowRides] = useState(false);
-  const [loading, setLoading] = useState(false);
-  const [terminals, setTerminals] = useState([]);
-  const [mapData, setMapData] = useState(null);
-  const [currentUser, setCurrentUser] = useState(null);
-
-  useEffect(() => {
-    // Only fetch active rides for tourists
-    if (role === 'tourist') {
-      fetchActiveRides();
-    }
-    loadMapData();
-<<<<<<< HEAD
-  }, [role]);
-=======
-    loadCurrentUser();
-  }, []);
->>>>>>> 08feb99c
-
-  const loadCurrentUser = async () => {
-    try {
-      const user = await getCurrentUser();
-      setCurrentUser(user);
-    } catch (error) {
-      console.error('Error loading current user:', error);
-    }
-  };
-
-  const loadMapData = async () => {
-    try {
-      // Fetch full map data with all points, roads, and routes
-      const fullMapData = await fetchMapData({ forceRefresh: true });
-      
-      // Use map points as terminals if available
-      if (fullMapData?.points && fullMapData.points.length > 0) {
-        // Filter pickup points for terminals
-        const pickupPoints = fullMapData.points.filter(p => p.point_type === 'pickup');
-        const processedTerminals = pickupPoints.map(point => ({
-          id: point.id,
-          name: point.name,
-          latitude: parseFloat(point.latitude),
-          longitude: parseFloat(point.longitude),
-          pointType: point.point_type,
-          iconColor: point.stroke_color || point.icon_color || '#28a745',
-          description: point.description
-        }));
-        setTerminals(processedTerminals);
-      } else {
-        // Fallback terminals
-        setTerminals([
-          { id: '1', name: 'SM City Cebu Terminal', latitude: 10.3157, longitude: 123.8854, pointType: 'pickup', iconColor: '#28a745' },
-          { id: '2', name: 'Ayala Center Cebu Terminal', latitude: 10.3187, longitude: 123.9064, pointType: 'pickup', iconColor: '#28a745' },
-          { id: '3', name: 'Plaza Independencia', latitude: 10.2934, longitude: 123.9015, pointType: 'pickup', iconColor: '#28a745' },
-        ]);
-      }
-      
-      setMapData(fullMapData);
-    } catch (error) {
-      console.error('Error loading map data:', error);
-      // Complete fallback
-      setTerminals([
-        { id: '1', name: 'SM City Cebu Terminal', latitude: 10.3157, longitude: 123.8854, pointType: 'pickup', iconColor: '#28a745' },
-        { id: '2', name: 'Ayala Center Cebu Terminal', latitude: 10.3187, longitude: 123.9064, pointType: 'pickup', iconColor: '#28a745' },
-        { id: '3', name: 'Plaza Independencia', latitude: 10.2934, longitude: 123.9015, pointType: 'pickup', iconColor: '#28a745' },
-      ]);
-    }
-  };
-
-  const fetchActiveRides = async () => {
-    try {
-      setLoading(true);
-      const user = await getCurrentUser();
-      if (user?.id) {
-        const result = await getMyActiveRides(user.id);
-        if (result.success) {
-          setActiveRides(result.data || []);
-        }
-      }
-    } catch (error) {
-      console.error('Error fetching active rides:', error);
-    } finally {
-      setLoading(false);
-    }
-  };
-
-  const handleRideRefresh = (updatedRide) => {
-    if (updatedRide.status === 'cancelled' || updatedRide.status === 'completed') {
-      // Remove cancelled or completed rides from the list
-      setActiveRides(prev => prev.filter(ride => ride.id !== updatedRide.id));
-    } else {
-      // Update existing ride
-      setActiveRides(prev => 
-        prev.map(ride => ride.id === updatedRide.id ? updatedRide : ride)
-      );
-    }
-  };
-
-  const handleMarkerPress = (terminal) => {
-    setSelectedId(terminal.id);
-    navigation.navigate('Home', { selectedTerminal: terminal, type });
-  };
-
-  const isTab = navigation.getState && navigation.getState().routes[navigation.getState().index]?.name === 'Terminals';
-
-  return (
-    <SafeAreaView style={styles.container}>
-      <View style={styles.toggleContainer}>
-        <TouchableOpacity 
-<<<<<<< HEAD
-          style={[styles.toggleButton, !showRides && styles.activeToggle, role !== 'tourist' && styles.singleToggle]}
-=======
-          style={[styles.toggleButton, !showRides && styles.activeToggle, currentUser?.role === 'owner' && styles.singleToggle]}
->>>>>>> 08feb99c
-          onPress={() => setShowRides(false)}
-        >
-          <Ionicons name="location-outline" size={20} color={!showRides ? '#fff' : '#6B2E2B'} />
-          <Text style={[styles.toggleText, !showRides && styles.activeToggleText]}>Terminals</Text>
-        </TouchableOpacity>
-<<<<<<< HEAD
-        {role === 'tourist' && (
-=======
-        {currentUser?.role !== 'owner' && (
->>>>>>> 08feb99c
-          <TouchableOpacity 
-            style={[styles.toggleButton, showRides && styles.activeToggle]}
-            onPress={() => setShowRides(true)}
-          >
-            <Ionicons name="car-outline" size={20} color={showRides ? '#fff' : '#6B2E2B'} />
-            <Text style={[styles.toggleText, showRides && styles.activeToggleText]}>My Rides</Text>
-            {activeRides.length > 0 && (
-              <View style={styles.badge}>
-                <Text style={styles.badgeText}>{activeRides.length}</Text>
-              </View>
-            )}
-          </TouchableOpacity>
-        )}
-      </View>
-
-<<<<<<< HEAD
-      {showRides && role === 'tourist' ? (
-=======
-      {showRides && currentUser?.role !== 'owner' ? (
->>>>>>> 08feb99c
-        <View style={styles.ridesContainer}>
-          {loading ? (
-            <View style={styles.loadingContainer}>
-              <ActivityIndicator size="large" color="#6B2E2B" />
-              <Text style={styles.loadingText}>Loading your ride...</Text>
-            </View>
-          ) : activeRides.length > 0 ? (
-            <ScrollView 
-              style={styles.ridesList}
-              contentContainerStyle={styles.ridesContent}
-              showsVerticalScrollIndicator={false}
-            >
-              {activeRides.map(ride => (
-                <RideStatusCard 
-                  key={ride.id} 
-                  ride={ride} 
-                  onRefresh={handleRideRefresh}
-                />
-              ))}
-              
-              <View style={styles.rideInfoCard}>
-                <View style={styles.infoHeader}>
-                  <Ionicons name="information-circle" size={24} color="#6B2E2B" />
-                  <Text style={styles.infoTitle}>Ride Information</Text>
-                </View>
-                <View style={styles.infoItem}>
-                  <Ionicons name="cash" size={16} color="#6B2E2B" />
-                  <Text style={styles.infoText}>Payment: Cash only upon arrival</Text>
-                </View>
-                <View style={styles.infoItem}>
-                  <Ionicons name="time" size={16} color="#6B2E2B" />
-                  <Text style={styles.infoText}>Average wait time: 3-8 minutes</Text>
-                </View>
-                <View style={styles.infoItem}>
-                  <Ionicons name="person" size={16} color="#6B2E2B" />
-                  <Text style={styles.infoText}>One booking at a time allowed</Text>
-                </View>
-              </View>
-            </ScrollView>
-          ) : (
-            <View style={styles.emptyContainer}>
-              <View style={styles.emptyIcon}>
-                <Ionicons name="car-outline" size={64} color="#6B2E2B" />
-              </View>
-              <Text style={styles.emptyText}>No Active Rides</Text>
-              <Text style={styles.emptySubtext}>Book your first ride from the Home screen</Text>
-              <TouchableOpacity 
-                style={styles.bookRideButton}
-                onPress={() => navigation.navigate('Home')}
-              >
-                <Ionicons name="add-circle" size={20} color="#fff" />
-                <Text style={styles.bookRideButtonText}>Book a Ride</Text>
-              </TouchableOpacity>
-            </View>
-          )}
-        </View>
-      ) : (
-        <View style={styles.mapContainer}>
-          <LeafletMapView
-            region={mapData?.config ? {
-              latitude: mapData.config.center_latitude,
-              longitude: mapData.config.center_longitude,
-              latitudeDelta: 0.06,
-              longitudeDelta: 0.06,
-            } : DEFAULT_REGION}
-            markers={terminals.map(t => {
-              console.log('Processing terminal for map:', t);
-              return {
-                latitude: parseFloat(t.latitude),
-                longitude: parseFloat(t.longitude),
-                title: t.title || t.name,
-                description: t.description || `Tap to select as ${type}`,
-                id: t.id,
-                pointType: t.pointType || t.point_type || 'terminal',
-                iconColor: selectedId === t.id ? '#6B2E2B' : (t.iconColor || t.stroke_color || '#28a745'),
-              };
-            })}
-            roads={mapData?.roads || []}
-            routes={mapData?.routes || []}
-            showSatellite={false}
-          />
-        </View>
-      )}
-    </SafeAreaView>
-  );
-};
-
-const styles = StyleSheet.create({
-  container: {
-    flex: 1,
-    backgroundColor: '#fff',
-  },
-  toggleContainer: {
-    flexDirection: 'row',
-    backgroundColor: '#f8f9fa',
-    margin: 16,
-    borderRadius: 8,
-    padding: 4,
-  },
-  toggleButton: {
-    flex: 1,
-    flexDirection: 'row',
-    alignItems: 'center',
-    justifyContent: 'center',
-    paddingVertical: 12,
-    borderRadius: 6,
-    position: 'relative',
-  },
-  singleToggle: {
-    backgroundColor: '#6B2E2B',
-  },
-  activeToggle: {
-    backgroundColor: '#6B2E2B',
-  },
-  toggleText: {
-    marginLeft: 8,
-    fontSize: 16,
-    fontWeight: '600',
-    color: '#6B2E2B',
-  },
-  activeToggleText: {
-    color: '#fff',
-  },
-  singleToggle: {
-    flex: 1,
-  },
-  badge: {
-    position: 'absolute',
-    top: 4,
-    right: 8,
-    backgroundColor: '#FF3B30',
-    borderRadius: 10,
-    minWidth: 20,
-    height: 20,
-    alignItems: 'center',
-    justifyContent: 'center',
-  },
-  badgeText: {
-    color: '#fff',
-    fontSize: 12,
-    fontWeight: 'bold',
-  },
-  ridesContainer: {
-    flex: 1,
-    backgroundColor: '#F8F9FA',
-  },
-  ridesList: {
-    flex: 1,
-  },
-  ridesContent: {
-    paddingBottom: 20,
-  },
-  loadingContainer: {
-    flex: 1,
-    alignItems: 'center',
-    justifyContent: 'center',
-    paddingHorizontal: 40,
-  },
-  loadingText: {
-    fontSize: 16,
-    color: '#6B2E2B',
-    marginTop: 16,
-    fontWeight: '600',
-  },
-  emptyContainer: {
-    flex: 1,
-    alignItems: 'center',
-    justifyContent: 'center',
-    paddingHorizontal: 40,
-  },
-  emptyIcon: {
-    width: 120,
-    height: 120,
-    borderRadius: 60,
-    backgroundColor: '#F5E9E2',
-    alignItems: 'center',
-    justifyContent: 'center',
-    marginBottom: 24,
-  },
-  emptyText: {
-    fontSize: 22,
-    fontWeight: '800',
-    color: '#333',
-    marginBottom: 8,
-  },
-  emptySubtext: {
-    fontSize: 16,
-    color: '#666',
-    textAlign: 'center',
-    lineHeight: 22,
-    marginBottom: 32,
-  },
-  bookRideButton: {
-    flexDirection: 'row',
-    alignItems: 'center',
-    backgroundColor: '#6B2E2B',
-    paddingHorizontal: 24,
-    paddingVertical: 12,
-    borderRadius: 25,
-    gap: 8,
-  },
-  bookRideButtonText: {
-    color: '#fff',
-    fontSize: 16,
-    fontWeight: '700',
-  },
-  rideInfoCard: {
-    backgroundColor: '#fff',
-    borderRadius: 16,
-    padding: 20,
-    marginHorizontal: 20,
-    marginTop: 16,
-    borderWidth: 1,
-    borderColor: '#F0E7E3',
-    shadowColor: '#6B2E2B',
-    shadowOffset: { width: 0, height: 4 },
-    shadowOpacity: 0.1,
-    shadowRadius: 8,
-    elevation: 4,
-  },
-  infoHeader: {
-    flexDirection: 'row',
-    alignItems: 'center',
-    marginBottom: 16,
-    gap: 8,
-  },
-  infoTitle: {
-    fontSize: 18,
-    fontWeight: '700',
-    color: '#333',
-  },
-  infoItem: {
-    flexDirection: 'row',
-    alignItems: 'center',
-    marginBottom: 12,
-    gap: 12,
-  },
-  infoText: {
-    fontSize: 14,
-    color: '#666',
-    fontWeight: '500',
-    flex: 1,
-  },
-  mapContainer: {
-    flex: 1,
-    marginHorizontal: 0,
-    marginBottom: 0,
-    borderRadius: 0,
-    overflow: 'hidden',
-  },
-});
-
-export default TerminalsScreen;
+import React, { useState, useEffect } from 'react';
+import { SafeAreaView, View, Text, StyleSheet, ScrollView, TouchableOpacity, ActivityIndicator } from 'react-native';
+import { Ionicons } from '@expo/vector-icons';
+import LeafletMapView from '../../components/LeafletMapView';
+import BackButton from '../../components/BackButton';
+import RideStatusCard from '../../components/RideStatusCard';
+import { getMyActiveRides } from '../../services/rideHailingService';
+import { getCurrentUser } from '../../services/authService';
+import { fetchTerminals, fetchMapData } from '../../services/map/fetchMap';
+import { fetchRouteSummaries, processMapPointsWithColors, processRoadHighlightsWithColors } from '../../services/routeManagementService';
+import { useAuth } from '../../hooks/useAuth';
+
+const DEFAULT_REGION = {
+  latitude: 10.307,
+  longitude: 123.9,
+  latitudeDelta: 0.06,
+  longitudeDelta: 0.06,
+};
+
+const TerminalsScreen = ({ navigation, route }) => {
+  const { role } = useAuth();
+  const type = route?.params?.type || 'pickup';
+  const [selectedId, setSelectedId] = useState(null);
+  const [activeRides, setActiveRides] = useState([]);
+  const [showRides, setShowRides] = useState(false);
+  const [loading, setLoading] = useState(false);
+  const [terminals, setTerminals] = useState([]);
+  const [mapData, setMapData] = useState(null);
+  const [currentUser, setCurrentUser] = useState(null);
+
+  useEffect(() => {
+    // Only fetch active rides for tourists
+    if (role === 'tourist') {
+      fetchActiveRides();
+    }
+    loadMapData();
+  }, []);
+
+  const loadMapData = async () => {
+    try {
+      // Fetch full map data with all points, roads, and routes
+      const fullMapData = await fetchMapData({ forceRefresh: true });
+      
+      // Use map points as terminals if available
+      if (fullMapData?.points && fullMapData.points.length > 0) {
+        // Filter pickup points for terminals
+        const pickupPoints = fullMapData.points.filter(p => p.point_type === 'pickup');
+        const processedTerminals = pickupPoints.map(point => ({
+          id: point.id,
+          name: point.name,
+          latitude: parseFloat(point.latitude),
+          longitude: parseFloat(point.longitude),
+          pointType: point.point_type,
+          iconColor: point.stroke_color || point.icon_color || '#28a745',
+          description: point.description
+        }));
+        setTerminals(processedTerminals);
+      } else {
+        // Fallback terminals
+        setTerminals([
+          { id: '1', name: 'SM City Cebu Terminal', latitude: 10.3157, longitude: 123.8854, pointType: 'pickup', iconColor: '#28a745' },
+          { id: '2', name: 'Ayala Center Cebu Terminal', latitude: 10.3187, longitude: 123.9064, pointType: 'pickup', iconColor: '#28a745' },
+          { id: '3', name: 'Plaza Independencia', latitude: 10.2934, longitude: 123.9015, pointType: 'pickup', iconColor: '#28a745' },
+        ]);
+      }
+      
+      setMapData(fullMapData);
+    } catch (error) {
+      console.error('Error loading map data:', error);
+      // Complete fallback
+      setTerminals([
+        { id: '1', name: 'SM City Cebu Terminal', latitude: 10.3157, longitude: 123.8854, pointType: 'pickup', iconColor: '#28a745' },
+        { id: '2', name: 'Ayala Center Cebu Terminal', latitude: 10.3187, longitude: 123.9064, pointType: 'pickup', iconColor: '#28a745' },
+        { id: '3', name: 'Plaza Independencia', latitude: 10.2934, longitude: 123.9015, pointType: 'pickup', iconColor: '#28a745' },
+      ]);
+    }
+  };
+
+  const fetchActiveRides = async () => {
+    try {
+      setLoading(true);
+      const user = await getCurrentUser();
+      if (user?.id) {
+        const result = await getMyActiveRides(user.id);
+        if (result.success) {
+          setActiveRides(result.data || []);
+        }
+      }
+    } catch (error) {
+      console.error('Error fetching active rides:', error);
+    } finally {
+      setLoading(false);
+    }
+  };
+
+  const handleRideRefresh = (updatedRide) => {
+    if (updatedRide.status === 'cancelled' || updatedRide.status === 'completed') {
+      // Remove cancelled or completed rides from the list
+      setActiveRides(prev => prev.filter(ride => ride.id !== updatedRide.id));
+    } else {
+      // Update existing ride
+      setActiveRides(prev => 
+        prev.map(ride => ride.id === updatedRide.id ? updatedRide : ride)
+      );
+    }
+  };
+
+  const handleMarkerPress = (terminal) => {
+    setSelectedId(terminal.id);
+    navigation.navigate('Home', { selectedTerminal: terminal, type });
+  };
+
+  const isTab = navigation.getState && navigation.getState().routes[navigation.getState().index]?.name === 'Terminals';
+
+  return (
+    <SafeAreaView style={styles.container}>
+      <View style={styles.toggleContainer}>
+        <TouchableOpacity 
+          style={[styles.toggleButton, !showRides && styles.activeToggle]}
+          onPress={() => setShowRides(false)}
+        >
+          <Ionicons name="location-outline" size={20} color={!showRides ? '#fff' : '#6B2E2B'} />
+          <Text style={[styles.toggleText, !showRides && styles.activeToggleText]}>Terminals</Text>
+        </TouchableOpacity>
+        <TouchableOpacity 
+          style={[styles.toggleButton, showRides && styles.activeToggle]}
+          onPress={() => setShowRides(true)}
+        >
+          <Ionicons name="car-outline" size={20} color={showRides ? '#fff' : '#6B2E2B'} />
+          <Text style={[styles.toggleText, showRides && styles.activeToggleText]}>My Rides</Text>
+          {activeRides.length > 0 && (
+            <View style={styles.badge}>
+              <Text style={styles.badgeText}>{activeRides.length}</Text>
+            </View>
+          )}
+        </TouchableOpacity>
+      </View>
+
+      {showRides ? (
+        <View style={styles.ridesContainer}>
+          {loading ? (
+            <View style={styles.loadingContainer}>
+              <ActivityIndicator size="large" color="#6B2E2B" />
+              <Text style={styles.loadingText}>Loading your ride...</Text>
+            </View>
+          ) : activeRides.length > 0 ? (
+            <ScrollView 
+              style={styles.ridesList}
+              contentContainerStyle={styles.ridesContent}
+              showsVerticalScrollIndicator={false}
+            >
+              {activeRides.map(ride => (
+                <RideStatusCard 
+                  key={ride.id} 
+                  ride={ride} 
+                  onRefresh={handleRideRefresh}
+                />
+              ))}
+              
+              <View style={styles.rideInfoCard}>
+                <View style={styles.infoHeader}>
+                  <Ionicons name="information-circle" size={24} color="#6B2E2B" />
+                  <Text style={styles.infoTitle}>Ride Information</Text>
+                </View>
+                <View style={styles.infoItem}>
+                  <Ionicons name="cash" size={16} color="#6B2E2B" />
+                  <Text style={styles.infoText}>Payment: Cash only upon arrival</Text>
+                </View>
+                <View style={styles.infoItem}>
+                  <Ionicons name="time" size={16} color="#6B2E2B" />
+                  <Text style={styles.infoText}>Average wait time: 3-8 minutes</Text>
+                </View>
+                <View style={styles.infoItem}>
+                  <Ionicons name="person" size={16} color="#6B2E2B" />
+                  <Text style={styles.infoText}>One booking at a time allowed</Text>
+                </View>
+              </View>
+            </ScrollView>
+          ) : (
+            <View style={styles.emptyContainer}>
+              <View style={styles.emptyIcon}>
+                <Ionicons name="car-outline" size={64} color="#6B2E2B" />
+              </View>
+              <Text style={styles.emptyText}>No Active Rides</Text>
+              <Text style={styles.emptySubtext}>Book your first ride from the Home screen</Text>
+              <TouchableOpacity 
+                style={styles.bookRideButton}
+                onPress={() => navigation.navigate('Home')}
+              >
+                <Ionicons name="add-circle" size={20} color="#fff" />
+                <Text style={styles.bookRideButtonText}>Book a Ride</Text>
+              </TouchableOpacity>
+            </View>
+          )}
+        </View>
+      ) : (
+        <View style={styles.mapContainer}>
+          <LeafletMapView
+            region={mapData?.config ? {
+              latitude: mapData.config.center_latitude,
+              longitude: mapData.config.center_longitude,
+              latitudeDelta: 0.06,
+              longitudeDelta: 0.06,
+            } : DEFAULT_REGION}
+            markers={terminals.map(t => {
+              console.log('Processing terminal for map:', t);
+              return {
+                latitude: parseFloat(t.latitude),
+                longitude: parseFloat(t.longitude),
+                title: t.title || t.name,
+                description: t.description || `Tap to select as ${type}`,
+                id: t.id,
+                pointType: t.pointType || t.point_type || 'terminal',
+                iconColor: selectedId === t.id ? '#6B2E2B' : (t.iconColor || t.stroke_color || '#28a745'),
+              };
+            })}
+            roads={mapData?.roads || []}
+            routes={mapData?.routes || []}
+            showSatellite={false}
+          />
+        </View>
+      )}
+    </SafeAreaView>
+  );
+};
+
+const styles = StyleSheet.create({
+  container: {
+    flex: 1,
+    backgroundColor: '#fff',
+  },
+  toggleContainer: {
+    flexDirection: 'row',
+    backgroundColor: '#f8f9fa',
+    margin: 16,
+    borderRadius: 8,
+    padding: 4,
+  },
+  toggleButton: {
+    flex: 1,
+    flexDirection: 'row',
+    alignItems: 'center',
+    justifyContent: 'center',
+    paddingVertical: 12,
+    borderRadius: 6,
+    position: 'relative',
+  },
+  singleToggle: {
+    backgroundColor: '#6B2E2B',
+  },
+  activeToggle: {
+    backgroundColor: '#6B2E2B',
+  },
+  toggleText: {
+    marginLeft: 8,
+    fontSize: 16,
+    fontWeight: '600',
+    color: '#6B2E2B',
+  },
+  activeToggleText: {
+    color: '#fff',
+  },
+  singleToggle: {
+    flex: 1,
+  },
+  badge: {
+    position: 'absolute',
+    top: 4,
+    right: 8,
+    backgroundColor: '#FF3B30',
+    borderRadius: 10,
+    minWidth: 20,
+    height: 20,
+    alignItems: 'center',
+    justifyContent: 'center',
+  },
+  badgeText: {
+    color: '#fff',
+    fontSize: 12,
+    fontWeight: 'bold',
+  },
+  ridesContainer: {
+    flex: 1,
+    backgroundColor: '#F8F9FA',
+  },
+  ridesList: {
+    flex: 1,
+  },
+  ridesContent: {
+    paddingBottom: 20,
+  },
+  loadingContainer: {
+    flex: 1,
+    alignItems: 'center',
+    justifyContent: 'center',
+    paddingHorizontal: 40,
+  },
+  loadingText: {
+    fontSize: 16,
+    color: '#6B2E2B',
+    marginTop: 16,
+    fontWeight: '600',
+  },
+  emptyContainer: {
+    flex: 1,
+    alignItems: 'center',
+    justifyContent: 'center',
+    paddingHorizontal: 40,
+  },
+  emptyIcon: {
+    width: 120,
+    height: 120,
+    borderRadius: 60,
+    backgroundColor: '#F5E9E2',
+    alignItems: 'center',
+    justifyContent: 'center',
+    marginBottom: 24,
+  },
+  emptyText: {
+    fontSize: 22,
+    fontWeight: '800',
+    color: '#333',
+    marginBottom: 8,
+  },
+  emptySubtext: {
+    fontSize: 16,
+    color: '#666',
+    textAlign: 'center',
+    lineHeight: 22,
+    marginBottom: 32,
+  },
+  bookRideButton: {
+    flexDirection: 'row',
+    alignItems: 'center',
+    backgroundColor: '#6B2E2B',
+    paddingHorizontal: 24,
+    paddingVertical: 12,
+    borderRadius: 25,
+    gap: 8,
+  },
+  bookRideButtonText: {
+    color: '#fff',
+    fontSize: 16,
+    fontWeight: '700',
+  },
+  rideInfoCard: {
+    backgroundColor: '#fff',
+    borderRadius: 16,
+    padding: 20,
+    marginHorizontal: 20,
+    marginTop: 16,
+    borderWidth: 1,
+    borderColor: '#F0E7E3',
+    shadowColor: '#6B2E2B',
+    shadowOffset: { width: 0, height: 4 },
+    shadowOpacity: 0.1,
+    shadowRadius: 8,
+    elevation: 4,
+  },
+  infoHeader: {
+    flexDirection: 'row',
+    alignItems: 'center',
+    marginBottom: 16,
+    gap: 8,
+  },
+  infoTitle: {
+    fontSize: 18,
+    fontWeight: '700',
+    color: '#333',
+  },
+  infoItem: {
+    flexDirection: 'row',
+    alignItems: 'center',
+    marginBottom: 12,
+    gap: 12,
+  },
+  infoText: {
+    fontSize: 14,
+    color: '#666',
+    fontWeight: '500',
+    flex: 1,
+  },
+  mapContainer: {
+    flex: 1,
+    marginHorizontal: 0,
+    marginBottom: 0,
+    borderRadius: 0,
+    overflow: 'hidden',
+  },
+});
+
+export default TerminalsScreen;