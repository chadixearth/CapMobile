--- conflicted
+++ resolved
@@ -332,11 +332,7 @@
                      `Tested URLs:\n${result.testedUrls?.slice(0, 3).join('\n')}...\n\n` +
                      `Please check:\n` +
                      `1. Your backend server is running\n` +
-<<<<<<< HEAD
-                     `2. Your computer's IP is correct: 192.168.101.74\n` +
-=======
                      `2. Your computer's IP is correct: 192.168.1.8\n` +
->>>>>>> f28a2410
                      `3. Your phone and computer are on the same network\n` +
                      `4. Your API endpoints are configured correctly`
                    );
