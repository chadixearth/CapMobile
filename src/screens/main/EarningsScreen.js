--- conflicted
+++ resolved
@@ -1,858 +1,844 @@
-// screens/EarningsScreen.js
-import React, { useMemo, useState, useLayoutEffect, useEffect, useCallback } from 'react';
-import {
-  View,
-  Text,
-  StyleSheet,
-  ScrollView,
-  TextInput,
-  TouchableOpacity,
-  RefreshControl,
-  ActivityIndicator,
-} from 'react-native';
-import { Ionicons, MaterialCommunityIcons } from '@expo/vector-icons';
-import TARTRACKHeader from '../../components/TARTRACKHeader';
-import { colors, spacing, card } from '../../styles/global';
-
-import { getCurrentUser } from '../../services/authService';
-import { supabase } from '../../services/supabase';
-import { useScreenAutoRefresh } from '../../services/dataInvalidationService';
-
-import {
-  getDriverEarningsStats,
-  getPendingPayoutAmount,
-  formatCurrency,
-} from '../../services/earningsService';
-
-import { getBreakeven } from '../../services/Earnings/BreakevenService';
-
-const PERIOD_BY_FREQ = {
-  Daily: 'today',
-  Weekly: 'week',
-  Monthly: 'month',
-};
-
-// Resolve driverId from route → auth → supabase
-function useDriverId(route) {
-  const [id, setId] = React.useState(route?.params?.driverId || null);
-
-  useEffect(() => {
-    (async () => {
-      if (route?.params?.driverId && route.params.driverId !== id) {
-        setId(route.params.driverId);
-        return;
-      }
-      if (id) return;
-
-      try {
-        const current = await getCurrentUser().catch(() => null);
-        if (current?.id) {
-          setId(current.id);
-          return;
-        }
-      } catch {}
-
-      try {
-        const { data } = await supabase.auth.getUser();
-        if (data?.user?.id) {
-          setId(data.user.id);
-        }
-      } catch {}
-    })();
-  }, [id, route?.params?.driverId]);
-
-  return id;
-}
-
-export default function EarningsScreen({ navigation, route }) {
-  useLayoutEffect(() => {
-    navigation?.setOptions?.({ headerShown: false });
-  }, [navigation]);
-
-  const driverId = useDriverId(route);
-
-  // UI state
-  const [frequency, setFrequency] = useState('Daily'); // Daily | Weekly | Monthly
-  const [freqOpen, setFreqOpen] = useState(false);
-
-  // Expenses input + list that accumulates to Total Expenses
-  const [expenseInput, setExpenseInput] = useState('0.00');
-  const [expenseItems, setExpenseItems] = useState([]); // numbers
-
-  // Breakeven API-driven state
-  const [farePerRide, setFarePerRide] = useState(0);           // revenue/accepted bookings
-  const [bookingsNeeded, setBookingsNeeded] = useState(0);     // how many to breakeven
-  const [acceptedBookings, setAcceptedBookings] = useState(0); // accepted in period
-  const [revenuePeriod, setRevenuePeriod] = useState(0);       // driver-share revenue
-  const [profitable, setProfitable] = useState(false);
-  const [deficitAmount, setDeficitAmount] = useState(0);
-
-  // Other API-backed state
-  const [refreshing, setRefreshing] = useState(false);
-  const [loading, setLoading] = useState(false);
-  const [stats, setStats] = useState(null);
-  const [errorText, setErrorText] = useState('');
-  const [pendingPayoutAmount, setPendingPayoutAmount] = useState(0);
-
-  // Derived period for API
-  const periodKey = PERIOD_BY_FREQ[frequency];
-
-  // Total expenses is the sum of added entries
-  const totalExpenses = useMemo(
-    () => expenseItems.reduce((sum, n) => sum + (Number(n) || 0), 0),
-    [expenseItems]
-  );
-
-  const addExpense = () => {
-    const val = parseFloat(String(expenseInput).replace(/,/g, '')) || 0;
-    if (val <= 0) return;
-    setExpenseItems((items) => [...items, val]);
-    setExpenseInput('0.00');
-  };
-
-  const clearExpenses = () => {
-    setExpenseItems([]);
-    setExpenseInput('0.00');
-  };
-
-  const fetchBreakevenBlock = useCallback(
-    async (drvId, period, expensesNumber) => {
-      const res = await getBreakeven({
-        driverId: drvId,
-        period,
-        expenses: expensesNumber,
-      });
-
-      if (res?.success && res?.data) {
-        const d = res.data;
-        setFarePerRide(Number(d.fare_per_ride || 0));
-        setBookingsNeeded(Number(d.bookings_needed || 0));
-        setAcceptedBookings(Number(d.total_bookings || 0));
-        setRevenuePeriod(Number(d.revenue_period || 0));
-        setProfitable(Boolean(d.profitable));
-        setDeficitAmount(Number(d.deficit_amount || 0));
-      }
-    },
-    []
-  );
-
-  const fetchAll = useCallback(
-    async (drvId, currentFrequency) => {
-      if (!drvId) return;
-      setErrorText('');
-      setLoading(true);
-
-      try {
-        const period = PERIOD_BY_FREQ[currentFrequency];
-
-        const base = await getDriverEarningsStats(drvId, period);
-        const baseData = base?.success ? base.data : null;
-        setStats(baseData || null);
-
-        const pending = await getPendingPayoutAmount(drvId);
-        setPendingPayoutAmount(pending?.data?.amount || 0);
-
-        await fetchBreakevenBlock(drvId, period, totalExpenses);
-      } catch (e) {
-        setErrorText((e && (e.message || e.toString())) || 'Failed to load earnings. Please try again.');
-      } finally {
-        setLoading(false);
-      }
-    },
-    [fetchBreakevenBlock, totalExpenses]
-  );
-
-<<<<<<< HEAD
-  // Auto-refresh when earnings data changes
-  useScreenAutoRefresh('EARNINGS', () => {
-    console.log('[EarningsScreen] Auto-refreshing due to data changes');
-    if (driverId) fetchAll(driverId, frequency);
-  });
-
-  // Initial + on frequency change
-=======
->>>>>>> 3b8ee10e
-  useEffect(() => {
-    fetchAll(driverId, frequency);
-  }, [driverId, frequency, fetchAll]);
-
-<<<<<<< HEAD
-  // Reduced polling frequency to prevent rate limiting
-  useEffect(() => {
-    if (!driverId) return;
-    const id = setInterval(() => {
-      fetchAll(driverId, frequency);
-    }, 30000); // Increased to 30 seconds
-    return () => clearInterval(id);
-  }, [driverId, frequency, fetchAll]);
-=======
-  useEffect(() => {
-    if (!driverId) return;
-    const handler = setTimeout(() => {
-      fetchBreakevenBlock(driverId, periodKey, totalExpenses);
-    }, 200);
-    return () => clearTimeout(handler);
-  }, [driverId, periodKey, totalExpenses, fetchBreakevenBlock]);
->>>>>>> 3b8ee10e
-
-  const onRefresh = useCallback(async () => {
-    if (!driverId) return;
-    setRefreshing(true);
-    await fetchAll(driverId, frequency);
-    setRefreshing(false);
-  }, [driverId, frequency, fetchAll]);
-
-  const onResetInputs = () => {
-    clearExpenses();
-  };
-
-  // Profit for the tile = revenue_period - totalExpenses
-  const currentProfit = useMemo(() => (revenuePeriod || 0) - (totalExpenses || 0), [revenuePeriod, totalExpenses]);
-  const profitPositive = currentProfit >= 0;
-  const hasNetProfit = currentProfit > 0;
-
-  return (
-    <View style={{ flex: 1, backgroundColor: colors.background }}>
-      {/* Header */}
-      <TARTRACKHeader
-        onMessagePress={() => navigation.navigate('Chat')}
-        onNotificationPress={() => navigation.navigate('Notification')}
-      />
-
-      <ScrollView
-        style={styles.container}
-        contentContainerStyle={{ paddingBottom: spacing.lg }}
-        refreshControl={<RefreshControl refreshing={refreshing} onRefresh={onRefresh} />}
-        showsVerticalScrollIndicator={false}
-      >
-        {/* Error banner */}
-        {!!errorText && (
-          <View style={styles.errorBanner}>
-            <Ionicons name="warning-outline" size={16} color="#B3261E" style={{ marginRight: 6 }} />
-            <Text style={styles.errorText}>{errorText}</Text>
-          </View>
-        )}
-
-        {/* Info / loading */}
-        {loading && (
-          <View style={[card, styles.elevatedCard, { alignItems: 'center' }]}>
-            <ActivityIndicator />
-            <Text style={{ marginTop: 8, color: colors.textSecondary, fontSize: 12 }}>
-              Loading earnings & breakeven…
-            </Text>
-          </View>
-        )}
-
-        {/* Section header (dropdown only) */}
-        <View style={styles.sectionRow}>
-          <View style={{ flexDirection: 'row', alignItems: 'center' }}>
-            <Ionicons name="calculator-outline" size={18} color={colors.primary} style={{ marginRight: 8 }} />
-            <Text style={styles.sectionTitle}>Break Even Calculator</Text>
-          </View>
-
-          <View style={styles.dropdownWrap}>
-            <TouchableOpacity
-              style={styles.frequencyBtn}
-              onPress={() => setFreqOpen((v) => !v)}
-              activeOpacity={0.7}
-            >
-              <Text style={styles.frequencyText}>{frequency}</Text>
-              <Ionicons
-                name={freqOpen ? 'chevron-up' : 'chevron-down'}
-                size={16}
-                color={colors.primary}
-                style={{ marginLeft: 6 }}
-              />
-            </TouchableOpacity>
-
-            {freqOpen && (
-              <View style={styles.dropdown}>
-                {['Daily', 'Weekly', 'Monthly'].map((opt) => {
-                  const active = opt === frequency;
-                  return (
-                    <TouchableOpacity
-                      key={opt}
-                      style={[styles.dropdownItem, active && styles.dropdownItemActive]}
-                      onPress={() => {
-                        setFrequency(opt);
-                        setFreqOpen(false);
-                      }}
-                    >
-                      <Text style={[styles.dropdownText, active && styles.dropdownTextActive]} numberOfLines={1}>
-                        {opt}
-                      </Text>
-                      {active && <Ionicons name="checkmark" size={16} color={colors.primary} />}
-                    </TouchableOpacity>
-                  );
-                })}
-              </View>
-            )}
-          </View>
-        </View>
-
-        {/* Inputs Card */}
-        <View style={[card, styles.elevatedCard]}>
-          <Text style={styles.cardSubtitle}>Enter your assumptions</Text>
-
-          {/* EXPENSES with Add button */}
-          <Text style={styles.inputLabel}>Input Expenses</Text>
-          <View style={[styles.inputWrap, { paddingRight: 6 }]}>
-            <MaterialCommunityIcons name="cash-multiple" size={16} color={colors.textSecondary} style={{ marginRight: 8 }} />
-            <Text style={styles.inputPrefix}>₱</Text>
-            <TextInput
-              style={styles.input}
-              value={expenseInput}
-              onChangeText={setExpenseInput}
-              keyboardType="numeric"
-              placeholder="0.00"
-              placeholderTextColor={colors.textSecondary}
-            />
-            <TouchableOpacity onPress={addExpense} style={styles.btnAdd} activeOpacity={0.85}>
-              <Ionicons name="add" size={16} color="#fff" />
-              <Text style={styles.btnAddText}>Add</Text>
-            </TouchableOpacity>
-          </View>
-
-          {/* Small summary row for expenses list */}
-          <View style={styles.expenseSummaryRow}>
-            <Text style={styles.expenseSummaryText}>
-              Added:{' '}
-              <Text style={{ fontWeight: '800' }}>
-                {expenseItems.length}
-              </Text>{' '}
-              {expenseItems.length === 1 ? 'expense' : 'expenses'}
-            </Text>
-            {/* Clear button removed on request (use "Reset expenses" below) */}
-          </View>
-
-          {/* FARE PER RIDE (from API – read-only) */}
-          <Text style={styles.inputLabel}>Fare per ride (driver share / booking accepted)</Text>
-          <View style={styles.inputWrap}>
-            <MaterialCommunityIcons name="timetable" size={16} color={colors.textSecondary} style={{ marginRight: 8 }} />
-            <Text style={styles.inputPrefix}>₱</Text>
-            <TextInput
-              style={[styles.input, { color: '#687076' }]}
-              value={(farePerRide || 0).toFixed(2)}
-              editable={false}
-              selectTextOnFocus={false}
-              keyboardType="numeric"
-              placeholder="0.00"
-              placeholderTextColor={colors.textSecondary}
-            />
-          </View>
-
-          {/* BOOKINGS NEEDED (from API – read-only) */}
-          <Text style={styles.inputLabel}>Bookings you need to accept (auto)</Text>
-          <View style={styles.inputWrap}>
-            <MaterialCommunityIcons name="calendar-check-outline" size={16} color={colors.textSecondary} style={{ marginRight: 8 }} />
-            <TextInput
-              style={[styles.input, { paddingLeft: 0, color: '#687076' }]}
-              value={String(bookingsNeeded || 0)}
-              editable={false}
-              selectTextOnFocus={false}
-              keyboardType="number-pad"
-              placeholder="0"
-              placeholderTextColor={colors.textSecondary}
-            />
-          </View>
-
-          {/* Metric tiles (row 1) */}
-          <View style={styles.metricsRow}>
-            {/* Total Expenses tile */}
-            <View style={[styles.metricCard, styles.shadowSoft]}>
-              <View style={styles.metricHeader}>
-                <View style={styles.iconBubble}>
-                  <Ionicons name="card-outline" size={16} color={colors.primary} />
-                </View>
-                <Text
-                  style={styles.metricLabel}
-                  numberOfLines={2}
-                  ellipsizeMode="tail"
-                >
-                  Total Expenses
-                </Text>
-              </View>
-              <Text
-                style={styles.metricValue}
-                numberOfLines={1}
-                ellipsizeMode="tail"
-                adjustsFontSizeToFit
-                minimumFontScale={0.75}
-              >
-                {Number(totalExpenses).toLocaleString('en-PH', { minimumFractionDigits: 2, maximumFractionDigits: 2 })}
-              </Text>
-            </View>
-
-            {/* Revenue (period) tile */}
-            <View style={[styles.metricCard, styles.shadowSoft]}>
-              <View style={styles.metricHeader}>
-                <View style={styles.iconBubble}>
-                  <Ionicons name="wallet-outline" size={16} color={colors.primary} />
-                </View>
-                <Text
-                  style={styles.metricLabel}
-                  numberOfLines={2}
-                  ellipsizeMode="tail"
-                >
-                  Revenue ({frequency.toLowerCase()})
-                </Text>
-              </View>
-              <Text
-                style={styles.metricValue}
-                numberOfLines={1}
-                ellipsizeMode="tail"
-                adjustsFontSizeToFit
-                minimumFontScale={0.75}
-              >
-                {Number(revenuePeriod || 0).toLocaleString('en-PH', {
-                  minimumFractionDigits: 2,
-                  maximumFractionDigits: 2,
-                })}
-              </Text>
-            </View>
-          </View>
-
-          {/* Metric tiles (row 2) */}
-          <View style={[styles.metricsRow, { marginTop: 10 }]}>
-            {/* Accepted Bookings */}
-            <View style={[styles.metricCard, styles.shadowSoft]}>
-              <View style={styles.metricHeader}>
-                <View style={styles.iconBubble}>
-                  <Ionicons name="briefcase-outline" size={16} color={colors.primary} />
-                </View>
-                <Text
-                  style={styles.metricLabel}
-                  numberOfLines={2}
-                  ellipsizeMode="tail"
-                >
-                  Accepted Bookings
-                </Text>
-              </View>
-              <Text
-                style={styles.metricValue}
-                numberOfLines={1}
-                ellipsizeMode="tail"
-                adjustsFontSizeToFit
-                minimumFontScale={0.8}
-              >
-                {acceptedBookings || 0}
-              </Text>
-            </View>
-
-            {/* Profit */}
-            <View style={[styles.metricCard, styles.shadowSoft]}>
-              <View style={styles.metricHeader}>
-                <View
-                  style={[
-                    styles.iconBubble,
-                    { backgroundColor: profitPositive ? '#EAF7EE' : '#FDEEEE' },
-                  ]}
-                >
-                  <Ionicons
-                    name={profitPositive ? 'trending-up-outline' : 'trending-down-outline'}
-                    size={16}
-                    color={profitPositive ? '#2E7D32' : '#C62828'}
-                  />
-                </View>
-                <Text
-                  style={styles.metricLabel}
-                  numberOfLines={2}
-                  ellipsizeMode="tail"
-                >
-                  Profit
-                </Text>
-              </View>
-              <Text
-                style={[styles.metricValue, { color: profitPositive ? colors.text : '#C62828' }]}
-                numberOfLines={1}
-                ellipsizeMode="tail"
-                adjustsFontSizeToFit
-                minimumFontScale={0.75}
-              >
-                {Number(currentProfit).toLocaleString('en-PH', {
-                  minimumFractionDigits: 2,
-                  maximumFractionDigits: 2,
-                })}
-              </Text>
-            </View>
-          </View>
-
-          {/* Status badges row (below metric tiles) */}
-          {(profitPositive || hasNetProfit) && (
-            <View style={styles.badgeRow}>
-              {profitPositive && (
-                <View style={[styles.badge, styles.badgeBreakeven]}>
-                  <Ionicons name="checkmark-circle" size={14} color="#1B5E20" />
-                  <Text style={styles.badgeBreakevenText}>Breakeven hit</Text>
-                </View>
-              )}
-
-              {hasNetProfit && (
-                <View style={[styles.badge, styles.badgeProfit]}>
-                  <Ionicons name="cash-outline" size={14} color="#0B5C00" />
-                  <Text style={styles.badgeProfitText}>
-                    In profit: ₱{' '}
-                    {Number(currentProfit).toLocaleString('en-PH', {
-                      minimumFractionDigits: 2,
-                      maximumFractionDigits: 2,
-                    })}
-                  </Text>
-                </View>
-              )}
-            </View>
-          )}
-
-          {/* Guidance banner when currently still no profit */}
-          {!profitPositive && (
-            <View style={styles.tipBanner}>
-              <Ionicons name="information-circle-outline" size={16} color="#0B61A4" style={{ marginRight: 8 }} />
-              <Text style={styles.tipText}>
-                You have not reached profit yet. Accept about{' '}
-                <Text style={{ fontWeight: '800' }}>{bookingsNeeded}</Text> ride(s) in total to cover{' '}
-                <Text style={{ fontWeight: '800' }}>
-                  ₱ {Number(totalExpenses).toLocaleString('en-PH', { minimumFractionDigits: 2, maximumFractionDigits: 2 })}
-                </Text>. Current deficit:{' '}
-                <Text style={{ fontWeight: '800' }}>
-                  ₱ {Number(deficitAmount || Math.max(totalExpenses - (revenuePeriod || 0), 0)).toLocaleString('en-PH', {
-                    minimumFractionDigits: 2,
-                    maximumFractionDigits: 2,
-                  })}
-                </Text>.
-              </Text>
-            </View>
-          )}
-
-          {/* Actions */}
-          <View style={styles.actionsRow}>
-            <TouchableOpacity onPress={onResetInputs} style={styles.btnOutline} activeOpacity={0.85}>
-              <Ionicons name="refresh" size={14} color={colors.primary} />
-              <Text style={styles.btnOutlineText}>Reset expenses</Text>
-            </TouchableOpacity>
-
-            <TouchableOpacity onPress={onRefresh} style={styles.btnPrimary} activeOpacity={0.9}>
-              <Ionicons name="sparkles-outline" size={14} color="#fff" />
-              <Text style={styles.btnPrimaryText}>Recalculate</Text>
-            </TouchableOpacity>
-          </View>
-        </View>
-
-        {/* Reports */}
-        <View style={styles.sectionRow}>
-          <View style={{ flexDirection: 'row', alignItems: 'center' }}>
-            <MaterialCommunityIcons name="chart-areaspline" size={18} color={colors.primary} style={{ marginRight: 8 }} />
-            <Text style={styles.sectionTitle}>Breakeven Reports</Text>
-          </View>
-          <TouchableOpacity onPress={onRefresh}>
-            <Text style={styles.viewAllText}>Refresh</Text>
-          </TouchableOpacity>
-        </View>
-
-        <View style={[card, styles.elevatedCard, styles.cardTight]}>
-          {[
-            {
-              id: 1,
-              title: 'Income today',
-              desc: `You earned ${formatCurrency(stats?.total_driver_earnings || 0)} so far.`,
-              time: '—',
-            },
-          ].map((r, idx, arr) => (
-            <View key={r.id} style={[styles.reportRow, idx < arr.length - 1 && styles.feedDivider]}>
-              <View style={styles.feedIcon}>
-                <MaterialCommunityIcons name="lightning-bolt-outline" size={18} color={colors.primary} />
-              </View>
-              <View style={{ flex: 1 }}>
-                <Text style={styles.reportTitle} numberOfLines={1} ellipsizeMode="tail">{r.title}</Text>
-                <Text style={styles.reportDesc} numberOfLines={2} ellipsizeMode="tail">{r.desc}</Text>
-              </View>
-              <Text style={styles.earningTime} numberOfLines={1} ellipsizeMode="tail">{r.time}</Text>
-            </View>
-          ))}
-        </View>
-      </ScrollView>
-    </View>
-  );
-}
-
-/* ============================ Styles ============================ */
-const styles = StyleSheet.create({
-  container: { flex: 1, backgroundColor: colors.background },
-
-  /* Error */
-  errorBanner: {
-    marginHorizontal: 20,
-    marginTop: 12,
-    paddingVertical: 10,
-    paddingHorizontal: 12,
-    borderRadius: 12,
-    backgroundColor: '#FDECEA',
-    borderWidth: 1,
-    borderColor: '#F6C4C0',
-    flexDirection: 'row',
-    alignItems: 'center',
-  },
-  errorText: { color: '#B3261E', fontWeight: '600', fontSize: 12 },
-
-  /* Tip */
-  tipBanner: {
-    marginTop: 12,
-    paddingVertical: 10,
-    paddingHorizontal: 12,
-    borderRadius: 12,
-    backgroundColor: '#E9F4FF',
-    borderWidth: 1,
-    borderColor: '#BBDDFB',
-    flexDirection: 'row',
-    alignItems: 'center',
-  },
-  tipText: { color: '#0B3D91', fontSize: 12, flex: 1 },
-
-  /* Section header */
-  sectionRow: {
-    marginTop: 10,
-    marginBottom: 10,
-    paddingHorizontal: 20,
-    flexDirection: 'row',
-    justifyContent: 'space-between',
-    alignItems: 'center',
-  },
-  sectionTitle: {
-    fontSize: 15,
-    fontWeight: '800',
-    color: colors.text,
-  },
-
-  /* Dropdown */
-  dropdownWrap: { position: 'relative' },
-  frequencyBtn: {
-    flexDirection: 'row',
-    alignItems: 'center',
-    backgroundColor: '#FFFFFF',
-    borderRadius: 12,
-    paddingHorizontal: spacing.md,
-    paddingVertical: spacing.xs,
-    borderWidth: 1,
-    borderColor: '#EDEDED',
-  },
-  frequencyText: { color: colors.primary, fontWeight: '700', fontSize: 12 },
-  dropdown: {
-    position: 'absolute',
-    top: 42,
-    right: 0,
-    minWidth: 150,
-    backgroundColor: '#fff',
-    borderRadius: 14,
-    borderWidth: 1,
-    borderColor: '#ECECEC',
-    shadowColor: '#000',
-    shadowOpacity: 0.08,
-    shadowRadius: 12,
-    shadowOffset: { width: 0, height: 6 },
-    paddingVertical: 6,
-    zIndex: 10,
-  },
-  dropdownItem: {
-    paddingHorizontal: 12,
-    paddingVertical: 10,
-    flexDirection: 'row',
-    alignItems: 'center',
-    justifyContent: 'space-between',
-  },
-  dropdownItemActive: { backgroundColor: '#F7F7F7' },
-  dropdownText: { color: colors.text, fontSize: 13 },
-  dropdownTextActive: { color: colors.primary, fontWeight: '700' },
-
-  /* Cards */
-  elevatedCard: {
-    marginHorizontal: 20,
-    marginTop: 10,
-    padding: spacing.md,
-    borderRadius: 16,
-    backgroundColor: '#FFFFFF',
-    borderWidth: 1,
-    borderColor: '#F0E7E3',
-    shadowColor: '#000',
-    shadowOpacity: 0.06,
-    shadowRadius: 10,
-    shadowOffset: { width: 0, height: 6 },
-  },
-  cardTight: {
-    paddingTop: spacing.sm,
-    paddingBottom: spacing.sm,
-  },
-  cardSubtitle: {
-    color: colors.textSecondary,
-    fontSize: 12,
-    marginBottom: 8,
-    fontWeight: '600',
-  },
-
-  /* Inputs */
-  inputLabel: { color: colors.textSecondary, fontSize: 12, marginTop: spacing.sm, marginBottom: 6, fontWeight: '700' },
-  inputWrap: {
-    flexDirection: 'row',
-    alignItems: 'center',
-    backgroundColor: '#FAFAFA',
-    borderRadius: 12,
-    borderWidth: 1,
-    borderColor: '#ECECEC',
-    paddingHorizontal: spacing.md,
-    paddingVertical: spacing.sm,
-  },
-  inputPrefix: { color: colors.textSecondary, marginRight: 6, fontWeight: '700' },
-  input: { flex: 1, fontSize: 14, color: colors.text, paddingVertical: 0 },
-
-  // Add button beside expenses input
-  btnAdd: {
-    flexDirection: 'row',
-    alignItems: 'center',
-    backgroundColor: colors.primary,
-    borderRadius: 10,
-    paddingHorizontal: 10,
-    paddingVertical: 8,
-    marginLeft: 8,
-  },
-  btnAddText: { color: '#fff', fontWeight: '800', fontSize: 12, marginLeft: 4 },
-
-  expenseSummaryRow: {
-    marginTop: 6,
-    marginBottom: 6,
-    paddingHorizontal: 2,
-    flexDirection: 'row',
-    justifyContent: 'space-between',
-    alignItems: 'center',
-  },
-  expenseSummaryText: { color: colors.textSecondary, fontSize: 12 },
-
-  /* Metric tiles */
-  metricsRow: {
-    flexDirection: 'row',
-    marginTop: 12,
-  },
-  metricCard: {
-    flex: 1,
-    backgroundColor: '#FFFFFF',
-    borderRadius: 14,
-    borderWidth: 1,
-    borderColor: '#F1EAE6',
-    padding: 12,
-    marginRight: 10,
-  },
-  shadowSoft: {
-    shadowColor: '#000',
-    shadowOpacity: 0.05,
-    shadowRadius: 8,
-    shadowOffset: { width: 0, height: 4 },
-  },
-  metricHeader: {
-    flexDirection: 'row',
-    alignItems: 'center',
-    marginBottom: 6,
-    minWidth: 0,
-  },
-  iconBubble: {
-    width: 26,
-    height: 26,
-    borderRadius: 13,
-    backgroundColor: '#F4ECE8',
-    alignItems: 'center',
-    justifyContent: 'center',
-    marginRight: 8,
-  },
-  metricLabel: {
-    color: colors.textSecondary,
-    fontSize: 12,
-    fontWeight: '700',
-    flexShrink: 1,
-    minWidth: 0,
-  },
-  metricValue: {
-    color: colors.text,
-    fontSize: 20,
-    fontWeight: '900',
-    letterSpacing: 0.2,
-    minWidth: 0,
-    flexShrink: 1,
-  },
-
-  /* Badges */
-  badgeRow: {
-    flexDirection: 'row',
-    flexWrap: 'wrap',
-    gap: 8,
-    marginTop: 12,
-    alignItems: 'center',
-  },
-  badge: {
-    flexDirection: 'row',
-    alignItems: 'center',
-    paddingHorizontal: 10,
-    paddingVertical: 6,
-    borderRadius: 999,
-    borderWidth: 1,
-  },
-  badgeBreakeven: {
-    backgroundColor: '#EAF7EE',
-    borderColor: '#CDEBD1',
-  },
-  badgeBreakevenText: {
-    color: '#1B5E20',
-    fontSize: 12,
-    fontWeight: '800',
-    marginLeft: 6,
-  },
-  badgeProfit: {
-    backgroundColor: '#E8F5E9',
-    borderColor: '#C8E6C9',
-  },
-  badgeProfitText: {
-    color: '#0B5C00',
-    fontSize: 12,
-    fontWeight: '800',
-    marginLeft: 6,
-  },
-
-  /* Actions */
-  actionsRow: {
-    flexDirection: 'row',
-    justifyContent: 'flex-end',
-    marginTop: 12,
-  },
-  btnOutline: {
-    flexDirection: 'row',
-    alignItems: 'center',
-    paddingHorizontal: 12,
-    paddingVertical: 10,
-    borderRadius: 12,
-    borderWidth: 1,
-    borderColor: colors.primary,
-    backgroundColor: '#fff',
-    marginRight: 8,
-  },
-  btnOutlineText: { color: colors.primary, fontWeight: '800', fontSize: 12, marginLeft: 6 },
-  btnPrimary: {
-    flexDirection: 'row',
-    alignItems: 'center',
-    paddingHorizontal: 14,
-    paddingVertical: 10,
-    borderRadius: 12,
-    backgroundColor: colors.primary,
-  },
-  btnPrimaryText: { color: '#fff', fontWeight: '800', fontSize: 12, marginLeft: 6 },
-
-  /* Reports */
-  viewAllText: { color: colors.primary, fontWeight: '700', fontSize: 12 },
-  reportRow: { flexDirection: 'row', alignItems: 'flex-start', paddingVertical: spacing.md },
-  feedDivider: { borderBottomWidth: 1, borderBottomColor: colors.border },
-  feedIcon: {
-    width: 34,
-    height: 34,
-    borderRadius: 10,
-    backgroundColor: '#F4ECE8',
-    alignItems: 'center',
-    justifyContent: 'center',
-    marginRight: spacing.md,
-  },
-  reportTitle: { color: colors.text, fontSize: 13, fontWeight: '800' },
-  reportDesc: { color: colors.textSecondary, fontSize: 12, marginTop: 2 },
-  earningTime: { color: colors.textSecondary, fontSize: 12, marginLeft: spacing.sm },
-});
+// screens/EarningsScreen.js
+import React, { useMemo, useState, useLayoutEffect, useEffect, useCallback } from 'react';
+import {
+  View,
+  Text,
+  StyleSheet,
+  ScrollView,
+  TextInput,
+  TouchableOpacity,
+  RefreshControl,
+  ActivityIndicator,
+} from 'react-native';
+import { Ionicons, MaterialCommunityIcons } from '@expo/vector-icons';
+import TARTRACKHeader from '../../components/TARTRACKHeader';
+import { colors, spacing, card } from '../../styles/global';
+
+import { getCurrentUser } from '../../services/authService';
+import { supabase } from '../../services/supabase';
+import { useScreenAutoRefresh } from '../../services/dataInvalidationService';
+
+import {
+  getDriverEarningsStats,
+  getPendingPayoutAmount,
+  formatCurrency,
+} from '../../services/earningsService';
+
+import { getBreakeven } from '../../services/Earnings/BreakevenService';
+
+const PERIOD_BY_FREQ = {
+  Daily: 'today',
+  Weekly: 'week',
+  Monthly: 'month',
+};
+
+// Resolve driverId from route → auth → supabase
+function useDriverId(route) {
+  const [id, setId] = React.useState(route?.params?.driverId || null);
+
+  useEffect(() => {
+    (async () => {
+      if (route?.params?.driverId && route.params.driverId !== id) {
+        setId(route.params.driverId);
+        return;
+      }
+      if (id) return;
+
+      try {
+        const current = await getCurrentUser().catch(() => null);
+        if (current?.id) {
+          setId(current.id);
+          return;
+        }
+      } catch {}
+
+      try {
+        const { data } = await supabase.auth.getUser();
+        if (data?.user?.id) {
+          setId(data.user.id);
+        }
+      } catch {}
+    })();
+  }, [id, route?.params?.driverId]);
+
+  return id;
+}
+
+export default function EarningsScreen({ navigation, route }) {
+  useLayoutEffect(() => {
+    navigation?.setOptions?.({ headerShown: false });
+  }, [navigation]);
+
+  const driverId = useDriverId(route);
+
+  // UI state
+  const [frequency, setFrequency] = useState('Daily'); // Daily | Weekly | Monthly
+  const [freqOpen, setFreqOpen] = useState(false);
+
+  // Expenses input + list that accumulates to Total Expenses
+  const [expenseInput, setExpenseInput] = useState('0.00');
+  const [expenseItems, setExpenseItems] = useState([]); // numbers
+
+  // Breakeven API-driven state
+  const [farePerRide, setFarePerRide] = useState(0);           // revenue/accepted bookings
+  const [bookingsNeeded, setBookingsNeeded] = useState(0);     // how many to breakeven
+  const [acceptedBookings, setAcceptedBookings] = useState(0); // accepted in period
+  const [revenuePeriod, setRevenuePeriod] = useState(0);       // driver-share revenue
+  const [profitable, setProfitable] = useState(false);
+  const [deficitAmount, setDeficitAmount] = useState(0);
+
+  // Other API-backed state
+  const [refreshing, setRefreshing] = useState(false);
+  const [loading, setLoading] = useState(false);
+  const [stats, setStats] = useState(null);
+  const [errorText, setErrorText] = useState('');
+  const [pendingPayoutAmount, setPendingPayoutAmount] = useState(0);
+
+  // Derived period for API
+  const periodKey = PERIOD_BY_FREQ[frequency];
+
+  // Total expenses is the sum of added entries
+  const totalExpenses = useMemo(
+    () => expenseItems.reduce((sum, n) => sum + (Number(n) || 0), 0),
+    [expenseItems]
+  );
+
+  const addExpense = () => {
+    const val = parseFloat(String(expenseInput).replace(/,/g, '')) || 0;
+    if (val <= 0) return;
+    setExpenseItems((items) => [...items, val]);
+    setExpenseInput('0.00');
+  };
+
+  const clearExpenses = () => {
+    setExpenseItems([]);
+    setExpenseInput('0.00');
+  };
+
+  const fetchBreakevenBlock = useCallback(
+    async (drvId, period, expensesNumber) => {
+      const res = await getBreakeven({
+        driverId: drvId,
+        period,
+        expenses: expensesNumber,
+      });
+
+      if (res?.success && res?.data) {
+        const d = res.data;
+        setFarePerRide(Number(d.fare_per_ride || 0));
+        setBookingsNeeded(Number(d.bookings_needed || 0));
+        setAcceptedBookings(Number(d.total_bookings || 0));
+        setRevenuePeriod(Number(d.revenue_period || 0));
+        setProfitable(Boolean(d.profitable));
+        setDeficitAmount(Number(d.deficit_amount || 0));
+      }
+    },
+    []
+  );
+
+  const fetchAll = useCallback(
+    async (drvId, currentFrequency) => {
+      if (!drvId) return;
+      setErrorText('');
+      setLoading(true);
+
+      try {
+        const period = PERIOD_BY_FREQ[currentFrequency];
+
+        const base = await getDriverEarningsStats(drvId, period);
+        const baseData = base?.success ? base.data : null;
+        setStats(baseData || null);
+
+        const pending = await getPendingPayoutAmount(drvId);
+        setPendingPayoutAmount(pending?.data?.amount || 0);
+
+        await fetchBreakevenBlock(drvId, period, totalExpenses);
+      } catch (e) {
+        setErrorText((e && (e.message || e.toString())) || 'Failed to load earnings. Please try again.');
+      } finally {
+        setLoading(false);
+      }
+    },
+    [fetchBreakevenBlock, totalExpenses]
+  );
+
+  // Auto-refresh when earnings data changes
+  useScreenAutoRefresh('EARNINGS', () => {
+    console.log('[EarningsScreen] Auto-refreshing due to data changes');
+    if (driverId) fetchAll(driverId, frequency);
+  });
+
+  useEffect(() => {
+    fetchAll(driverId, frequency);
+  }, [driverId, frequency, fetchAll]);
+
+  // Live polling every 15s
+  useEffect(() => {
+    if (!driverId) return;
+    const id = setInterval(() => {
+      fetchAll(driverId, frequency);
+    }, 15000);
+    return () => clearInterval(id);
+  }, [driverId, frequency, fetchAll]);
+
+  const onRefresh = useCallback(async () => {
+    if (!driverId) return;
+    setRefreshing(true);
+    await fetchAll(driverId, frequency);
+    setRefreshing(false);
+  }, [driverId, frequency, fetchAll]);
+
+  const onResetInputs = () => {
+    clearExpenses();
+  };
+
+  // Profit for the tile = revenue_period - totalExpenses
+  const currentProfit = useMemo(() => (revenuePeriod || 0) - (totalExpenses || 0), [revenuePeriod, totalExpenses]);
+  const profitPositive = currentProfit >= 0;
+  const hasNetProfit = currentProfit > 0;
+
+  return (
+    <View style={{ flex: 1, backgroundColor: colors.background }}>
+      {/* Header */}
+      <TARTRACKHeader
+        onMessagePress={() => navigation.navigate('Chat')}
+        onNotificationPress={() => navigation.navigate('Notification')}
+      />
+
+      <ScrollView
+        style={styles.container}
+        contentContainerStyle={{ paddingBottom: spacing.lg }}
+        refreshControl={<RefreshControl refreshing={refreshing} onRefresh={onRefresh} />}
+        showsVerticalScrollIndicator={false}
+      >
+        {/* Error banner */}
+        {!!errorText && (
+          <View style={styles.errorBanner}>
+            <Ionicons name="warning-outline" size={16} color="#B3261E" style={{ marginRight: 6 }} />
+            <Text style={styles.errorText}>{errorText}</Text>
+          </View>
+        )}
+
+        {/* Info / loading */}
+        {loading && (
+          <View style={[card, styles.elevatedCard, { alignItems: 'center' }]}>
+            <ActivityIndicator />
+            <Text style={{ marginTop: 8, color: colors.textSecondary, fontSize: 12 }}>
+              Loading earnings & breakeven…
+            </Text>
+          </View>
+        )}
+
+        {/* Section header (dropdown only) */}
+        <View style={styles.sectionRow}>
+          <View style={{ flexDirection: 'row', alignItems: 'center' }}>
+            <Ionicons name="calculator-outline" size={18} color={colors.primary} style={{ marginRight: 8 }} />
+            <Text style={styles.sectionTitle}>Break Even Calculator</Text>
+          </View>
+
+          <View style={styles.dropdownWrap}>
+            <TouchableOpacity
+              style={styles.frequencyBtn}
+              onPress={() => setFreqOpen((v) => !v)}
+              activeOpacity={0.7}
+            >
+              <Text style={styles.frequencyText}>{frequency}</Text>
+              <Ionicons
+                name={freqOpen ? 'chevron-up' : 'chevron-down'}
+                size={16}
+                color={colors.primary}
+                style={{ marginLeft: 6 }}
+              />
+            </TouchableOpacity>
+
+            {freqOpen && (
+              <View style={styles.dropdown}>
+                {['Daily', 'Weekly', 'Monthly'].map((opt) => {
+                  const active = opt === frequency;
+                  return (
+                    <TouchableOpacity
+                      key={opt}
+                      style={[styles.dropdownItem, active && styles.dropdownItemActive]}
+                      onPress={() => {
+                        setFrequency(opt);
+                        setFreqOpen(false);
+                      }}
+                    >
+                      <Text style={[styles.dropdownText, active && styles.dropdownTextActive]} numberOfLines={1}>
+                        {opt}
+                      </Text>
+                      {active && <Ionicons name="checkmark" size={16} color={colors.primary} />}
+                    </TouchableOpacity>
+                  );
+                })}
+              </View>
+            )}
+          </View>
+        </View>
+
+        {/* Inputs Card */}
+        <View style={[card, styles.elevatedCard]}>
+          <Text style={styles.cardSubtitle}>Enter your assumptions</Text>
+
+          {/* EXPENSES with Add button */}
+          <Text style={styles.inputLabel}>Input Expenses</Text>
+          <View style={[styles.inputWrap, { paddingRight: 6 }]}>
+            <MaterialCommunityIcons name="cash-multiple" size={16} color={colors.textSecondary} style={{ marginRight: 8 }} />
+            <Text style={styles.inputPrefix}>₱</Text>
+            <TextInput
+              style={styles.input}
+              value={expenseInput}
+              onChangeText={setExpenseInput}
+              keyboardType="numeric"
+              placeholder="0.00"
+              placeholderTextColor={colors.textSecondary}
+            />
+            <TouchableOpacity onPress={addExpense} style={styles.btnAdd} activeOpacity={0.85}>
+              <Ionicons name="add" size={16} color="#fff" />
+              <Text style={styles.btnAddText}>Add</Text>
+            </TouchableOpacity>
+          </View>
+
+          {/* Small summary row for expenses list */}
+          <View style={styles.expenseSummaryRow}>
+            <Text style={styles.expenseSummaryText}>
+              Added:{' '}
+              <Text style={{ fontWeight: '800' }}>
+                {expenseItems.length}
+              </Text>{' '}
+              {expenseItems.length === 1 ? 'expense' : 'expenses'}
+            </Text>
+            {/* Clear button removed on request (use "Reset expenses" below) */}
+          </View>
+
+          {/* FARE PER RIDE (from API – read-only) */}
+          <Text style={styles.inputLabel}>Fare per ride (driver share / booking accepted)</Text>
+          <View style={styles.inputWrap}>
+            <MaterialCommunityIcons name="timetable" size={16} color={colors.textSecondary} style={{ marginRight: 8 }} />
+            <Text style={styles.inputPrefix}>₱</Text>
+            <TextInput
+              style={[styles.input, { color: '#687076' }]}
+              value={(farePerRide || 0).toFixed(2)}
+              editable={false}
+              selectTextOnFocus={false}
+              keyboardType="numeric"
+              placeholder="0.00"
+              placeholderTextColor={colors.textSecondary}
+            />
+          </View>
+
+          {/* BOOKINGS NEEDED (from API – read-only) */}
+          <Text style={styles.inputLabel}>Bookings you need to accept (auto)</Text>
+          <View style={styles.inputWrap}>
+            <MaterialCommunityIcons name="calendar-check-outline" size={16} color={colors.textSecondary} style={{ marginRight: 8 }} />
+            <TextInput
+              style={[styles.input, { paddingLeft: 0, color: '#687076' }]}
+              value={String(bookingsNeeded || 0)}
+              editable={false}
+              selectTextOnFocus={false}
+              keyboardType="number-pad"
+              placeholder="0"
+              placeholderTextColor={colors.textSecondary}
+            />
+          </View>
+
+          {/* Metric tiles (row 1) */}
+          <View style={styles.metricsRow}>
+            {/* Total Expenses tile */}
+            <View style={[styles.metricCard, styles.shadowSoft]}>
+              <View style={styles.metricHeader}>
+                <View style={styles.iconBubble}>
+                  <Ionicons name="card-outline" size={16} color={colors.primary} />
+                </View>
+                <Text
+                  style={styles.metricLabel}
+                  numberOfLines={2}
+                  ellipsizeMode="tail"
+                >
+                  Total Expenses
+                </Text>
+              </View>
+              <Text
+                style={styles.metricValue}
+                numberOfLines={1}
+                ellipsizeMode="tail"
+                adjustsFontSizeToFit
+                minimumFontScale={0.75}
+              >
+                {Number(totalExpenses).toLocaleString('en-PH', { minimumFractionDigits: 2, maximumFractionDigits: 2 })}
+              </Text>
+            </View>
+
+            {/* Revenue (period) tile */}
+            <View style={[styles.metricCard, styles.shadowSoft]}>
+              <View style={styles.metricHeader}>
+                <View style={styles.iconBubble}>
+                  <Ionicons name="wallet-outline" size={16} color={colors.primary} />
+                </View>
+                <Text
+                  style={styles.metricLabel}
+                  numberOfLines={2}
+                  ellipsizeMode="tail"
+                >
+                  Revenue ({frequency.toLowerCase()})
+                </Text>
+              </View>
+              <Text
+                style={styles.metricValue}
+                numberOfLines={1}
+                ellipsizeMode="tail"
+                adjustsFontSizeToFit
+                minimumFontScale={0.75}
+              >
+                {Number(revenuePeriod || 0).toLocaleString('en-PH', {
+                  minimumFractionDigits: 2,
+                  maximumFractionDigits: 2,
+                })}
+              </Text>
+            </View>
+          </View>
+
+          {/* Metric tiles (row 2) */}
+          <View style={[styles.metricsRow, { marginTop: 10 }]}>
+            {/* Accepted Bookings */}
+            <View style={[styles.metricCard, styles.shadowSoft]}>
+              <View style={styles.metricHeader}>
+                <View style={styles.iconBubble}>
+                  <Ionicons name="briefcase-outline" size={16} color={colors.primary} />
+                </View>
+                <Text
+                  style={styles.metricLabel}
+                  numberOfLines={2}
+                  ellipsizeMode="tail"
+                >
+                  Accepted Bookings
+                </Text>
+              </View>
+              <Text
+                style={styles.metricValue}
+                numberOfLines={1}
+                ellipsizeMode="tail"
+                adjustsFontSizeToFit
+                minimumFontScale={0.8}
+              >
+                {acceptedBookings || 0}
+              </Text>
+            </View>
+
+            {/* Profit */}
+            <View style={[styles.metricCard, styles.shadowSoft]}>
+              <View style={styles.metricHeader}>
+                <View
+                  style={[
+                    styles.iconBubble,
+                    { backgroundColor: profitPositive ? '#EAF7EE' : '#FDEEEE' },
+                  ]}
+                >
+                  <Ionicons
+                    name={profitPositive ? 'trending-up-outline' : 'trending-down-outline'}
+                    size={16}
+                    color={profitPositive ? '#2E7D32' : '#C62828'}
+                  />
+                </View>
+                <Text
+                  style={styles.metricLabel}
+                  numberOfLines={2}
+                  ellipsizeMode="tail"
+                >
+                  Profit
+                </Text>
+              </View>
+              <Text
+                style={[styles.metricValue, { color: profitPositive ? colors.text : '#C62828' }]}
+                numberOfLines={1}
+                ellipsizeMode="tail"
+                adjustsFontSizeToFit
+                minimumFontScale={0.75}
+              >
+                {Number(currentProfit).toLocaleString('en-PH', {
+                  minimumFractionDigits: 2,
+                  maximumFractionDigits: 2,
+                })}
+              </Text>
+            </View>
+          </View>
+
+          {/* Status badges row (below metric tiles) */}
+          {(profitPositive || hasNetProfit) && (
+            <View style={styles.badgeRow}>
+              {profitPositive && (
+                <View style={[styles.badge, styles.badgeBreakeven]}>
+                  <Ionicons name="checkmark-circle" size={14} color="#1B5E20" />
+                  <Text style={styles.badgeBreakevenText}>Breakeven hit</Text>
+                </View>
+              )}
+
+              {hasNetProfit && (
+                <View style={[styles.badge, styles.badgeProfit]}>
+                  <Ionicons name="cash-outline" size={14} color="#0B5C00" />
+                  <Text style={styles.badgeProfitText}>
+                    In profit: ₱{' '}
+                    {Number(currentProfit).toLocaleString('en-PH', {
+                      minimumFractionDigits: 2,
+                      maximumFractionDigits: 2,
+                    })}
+                  </Text>
+                </View>
+              )}
+            </View>
+          )}
+
+          {/* Guidance banner when currently still no profit */}
+          {!profitPositive && (
+            <View style={styles.tipBanner}>
+              <Ionicons name="information-circle-outline" size={16} color="#0B61A4" style={{ marginRight: 8 }} />
+              <Text style={styles.tipText}>
+                You have not reached profit yet. Accept about{' '}
+                <Text style={{ fontWeight: '800' }}>{bookingsNeeded}</Text> ride(s) in total to cover{' '}
+                <Text style={{ fontWeight: '800' }}>
+                  ₱ {Number(totalExpenses).toLocaleString('en-PH', { minimumFractionDigits: 2, maximumFractionDigits: 2 })}
+                </Text>. Current deficit:{' '}
+                <Text style={{ fontWeight: '800' }}>
+                  ₱ {Number(deficitAmount || Math.max(totalExpenses - (revenuePeriod || 0), 0)).toLocaleString('en-PH', {
+                    minimumFractionDigits: 2,
+                    maximumFractionDigits: 2,
+                  })}
+                </Text>.
+              </Text>
+            </View>
+          )}
+
+          {/* Actions */}
+          <View style={styles.actionsRow}>
+            <TouchableOpacity onPress={onResetInputs} style={styles.btnOutline} activeOpacity={0.85}>
+              <Ionicons name="refresh" size={14} color={colors.primary} />
+              <Text style={styles.btnOutlineText}>Reset expenses</Text>
+            </TouchableOpacity>
+
+            <TouchableOpacity onPress={onRefresh} style={styles.btnPrimary} activeOpacity={0.9}>
+              <Ionicons name="sparkles-outline" size={14} color="#fff" />
+              <Text style={styles.btnPrimaryText}>Recalculate</Text>
+            </TouchableOpacity>
+          </View>
+        </View>
+
+        {/* Reports */}
+        <View style={styles.sectionRow}>
+          <View style={{ flexDirection: 'row', alignItems: 'center' }}>
+            <MaterialCommunityIcons name="chart-areaspline" size={18} color={colors.primary} style={{ marginRight: 8 }} />
+            <Text style={styles.sectionTitle}>Breakeven Reports</Text>
+          </View>
+          <TouchableOpacity onPress={onRefresh}>
+            <Text style={styles.viewAllText}>Refresh</Text>
+          </TouchableOpacity>
+        </View>
+
+        <View style={[card, styles.elevatedCard, styles.cardTight]}>
+          {[
+            {
+              id: 1,
+              title: 'Income today',
+              desc: `You earned ${formatCurrency(stats?.total_driver_earnings || 0)} so far.`,
+              time: '—',
+            },
+          ].map((r, idx, arr) => (
+            <View key={r.id} style={[styles.reportRow, idx < arr.length - 1 && styles.feedDivider]}>
+              <View style={styles.feedIcon}>
+                <MaterialCommunityIcons name="lightning-bolt-outline" size={18} color={colors.primary} />
+              </View>
+              <View style={{ flex: 1 }}>
+                <Text style={styles.reportTitle} numberOfLines={1} ellipsizeMode="tail">{r.title}</Text>
+                <Text style={styles.reportDesc} numberOfLines={2} ellipsizeMode="tail">{r.desc}</Text>
+              </View>
+              <Text style={styles.earningTime} numberOfLines={1} ellipsizeMode="tail">{r.time}</Text>
+            </View>
+          ))}
+        </View>
+      </ScrollView>
+    </View>
+  );
+}
+
+/* ============================ Styles ============================ */
+const styles = StyleSheet.create({
+  container: { flex: 1, backgroundColor: colors.background },
+
+  /* Error */
+  errorBanner: {
+    marginHorizontal: 20,
+    marginTop: 12,
+    paddingVertical: 10,
+    paddingHorizontal: 12,
+    borderRadius: 12,
+    backgroundColor: '#FDECEA',
+    borderWidth: 1,
+    borderColor: '#F6C4C0',
+    flexDirection: 'row',
+    alignItems: 'center',
+  },
+  errorText: { color: '#B3261E', fontWeight: '600', fontSize: 12 },
+
+  /* Tip */
+  tipBanner: {
+    marginTop: 12,
+    paddingVertical: 10,
+    paddingHorizontal: 12,
+    borderRadius: 12,
+    backgroundColor: '#E9F4FF',
+    borderWidth: 1,
+    borderColor: '#BBDDFB',
+    flexDirection: 'row',
+    alignItems: 'center',
+  },
+  tipText: { color: '#0B3D91', fontSize: 12, flex: 1 },
+
+  /* Section header */
+  sectionRow: {
+    marginTop: 10,
+    marginBottom: 10,
+    paddingHorizontal: 20,
+    flexDirection: 'row',
+    justifyContent: 'space-between',
+    alignItems: 'center',
+  },
+  sectionTitle: {
+    fontSize: 15,
+    fontWeight: '800',
+    color: colors.text,
+  },
+
+  /* Dropdown */
+  dropdownWrap: { position: 'relative' },
+  frequencyBtn: {
+    flexDirection: 'row',
+    alignItems: 'center',
+    backgroundColor: '#FFFFFF',
+    borderRadius: 12,
+    paddingHorizontal: spacing.md,
+    paddingVertical: spacing.xs,
+    borderWidth: 1,
+    borderColor: '#EDEDED',
+  },
+  frequencyText: { color: colors.primary, fontWeight: '700', fontSize: 12 },
+  dropdown: {
+    position: 'absolute',
+    top: 42,
+    right: 0,
+    minWidth: 150,
+    backgroundColor: '#fff',
+    borderRadius: 14,
+    borderWidth: 1,
+    borderColor: '#ECECEC',
+    shadowColor: '#000',
+    shadowOpacity: 0.08,
+    shadowRadius: 12,
+    shadowOffset: { width: 0, height: 6 },
+    paddingVertical: 6,
+    zIndex: 10,
+  },
+  dropdownItem: {
+    paddingHorizontal: 12,
+    paddingVertical: 10,
+    flexDirection: 'row',
+    alignItems: 'center',
+    justifyContent: 'space-between',
+  },
+  dropdownItemActive: { backgroundColor: '#F7F7F7' },
+  dropdownText: { color: colors.text, fontSize: 13 },
+  dropdownTextActive: { color: colors.primary, fontWeight: '700' },
+
+  /* Cards */
+  elevatedCard: {
+    marginHorizontal: 20,
+    marginTop: 10,
+    padding: spacing.md,
+    borderRadius: 16,
+    backgroundColor: '#FFFFFF',
+    borderWidth: 1,
+    borderColor: '#F0E7E3',
+    shadowColor: '#000',
+    shadowOpacity: 0.06,
+    shadowRadius: 10,
+    shadowOffset: { width: 0, height: 6 },
+  },
+  cardTight: {
+    paddingTop: spacing.sm,
+    paddingBottom: spacing.sm,
+  },
+  cardSubtitle: {
+    color: colors.textSecondary,
+    fontSize: 12,
+    marginBottom: 8,
+    fontWeight: '600',
+  },
+
+  /* Inputs */
+  inputLabel: { color: colors.textSecondary, fontSize: 12, marginTop: spacing.sm, marginBottom: 6, fontWeight: '700' },
+  inputWrap: {
+    flexDirection: 'row',
+    alignItems: 'center',
+    backgroundColor: '#FAFAFA',
+    borderRadius: 12,
+    borderWidth: 1,
+    borderColor: '#ECECEC',
+    paddingHorizontal: spacing.md,
+    paddingVertical: spacing.sm,
+  },
+  inputPrefix: { color: colors.textSecondary, marginRight: 6, fontWeight: '700' },
+  input: { flex: 1, fontSize: 14, color: colors.text, paddingVertical: 0 },
+
+  // Add button beside expenses input
+  btnAdd: {
+    flexDirection: 'row',
+    alignItems: 'center',
+    backgroundColor: colors.primary,
+    borderRadius: 10,
+    paddingHorizontal: 10,
+    paddingVertical: 8,
+    marginLeft: 8,
+  },
+  btnAddText: { color: '#fff', fontWeight: '800', fontSize: 12, marginLeft: 4 },
+
+  expenseSummaryRow: {
+    marginTop: 6,
+    marginBottom: 6,
+    paddingHorizontal: 2,
+    flexDirection: 'row',
+    justifyContent: 'space-between',
+    alignItems: 'center',
+  },
+  expenseSummaryText: { color: colors.textSecondary, fontSize: 12 },
+
+  /* Metric tiles */
+  metricsRow: {
+    flexDirection: 'row',
+    marginTop: 12,
+  },
+  metricCard: {
+    flex: 1,
+    backgroundColor: '#FFFFFF',
+    borderRadius: 14,
+    borderWidth: 1,
+    borderColor: '#F1EAE6',
+    padding: 12,
+    marginRight: 10,
+  },
+  shadowSoft: {
+    shadowColor: '#000',
+    shadowOpacity: 0.05,
+    shadowRadius: 8,
+    shadowOffset: { width: 0, height: 4 },
+  },
+  metricHeader: {
+    flexDirection: 'row',
+    alignItems: 'center',
+    marginBottom: 6,
+    minWidth: 0,
+  },
+  iconBubble: {
+    width: 26,
+    height: 26,
+    borderRadius: 13,
+    backgroundColor: '#F4ECE8',
+    alignItems: 'center',
+    justifyContent: 'center',
+    marginRight: 8,
+  },
+  metricLabel: {
+    color: colors.textSecondary,
+    fontSize: 12,
+    fontWeight: '700',
+    flexShrink: 1,
+    minWidth: 0,
+  },
+  metricValue: {
+    color: colors.text,
+    fontSize: 20,
+    fontWeight: '900',
+    letterSpacing: 0.2,
+    minWidth: 0,
+    flexShrink: 1,
+  },
+
+  /* Badges */
+  badgeRow: {
+    flexDirection: 'row',
+    flexWrap: 'wrap',
+    gap: 8,
+    marginTop: 12,
+    alignItems: 'center',
+  },
+  badge: {
+    flexDirection: 'row',
+    alignItems: 'center',
+    paddingHorizontal: 10,
+    paddingVertical: 6,
+    borderRadius: 999,
+    borderWidth: 1,
+  },
+  badgeBreakeven: {
+    backgroundColor: '#EAF7EE',
+    borderColor: '#CDEBD1',
+  },
+  badgeBreakevenText: {
+    color: '#1B5E20',
+    fontSize: 12,
+    fontWeight: '800',
+    marginLeft: 6,
+  },
+  badgeProfit: {
+    backgroundColor: '#E8F5E9',
+    borderColor: '#C8E6C9',
+  },
+  badgeProfitText: {
+    color: '#0B5C00',
+    fontSize: 12,
+    fontWeight: '800',
+    marginLeft: 6,
+  },
+
+  /* Actions */
+  actionsRow: {
+    flexDirection: 'row',
+    justifyContent: 'flex-end',
+    marginTop: 12,
+  },
+  btnOutline: {
+    flexDirection: 'row',
+    alignItems: 'center',
+    paddingHorizontal: 12,
+    paddingVertical: 10,
+    borderRadius: 12,
+    borderWidth: 1,
+    borderColor: colors.primary,
+    backgroundColor: '#fff',
+    marginRight: 8,
+  },
+  btnOutlineText: { color: colors.primary, fontWeight: '800', fontSize: 12, marginLeft: 6 },
+  btnPrimary: {
+    flexDirection: 'row',
+    alignItems: 'center',
+    paddingHorizontal: 14,
+    paddingVertical: 10,
+    borderRadius: 12,
+    backgroundColor: colors.primary,
+  },
+  btnPrimaryText: { color: '#fff', fontWeight: '800', fontSize: 12, marginLeft: 6 },
+
+  /* Reports */
+  viewAllText: { color: colors.primary, fontWeight: '700', fontSize: 12 },
+  reportRow: { flexDirection: 'row', alignItems: 'flex-start', paddingVertical: spacing.md },
+  feedDivider: { borderBottomWidth: 1, borderBottomColor: colors.border },
+  feedIcon: {
+    width: 34,
+    height: 34,
+    borderRadius: 10,
+    backgroundColor: '#F4ECE8',
+    alignItems: 'center',
+    justifyContent: 'center',
+    marginRight: spacing.md,
+  },
+  reportTitle: { color: colors.text, fontSize: 13, fontWeight: '800' },
+  reportDesc: { color: colors.textSecondary, fontSize: 12, marginTop: 2 },
+  earningTime: { color: colors.textSecondary, fontSize: 12, marginLeft: spacing.sm },
+});