--- conflicted
+++ resolved
@@ -40,9 +40,6 @@
   });
   const [addingCarriage, setAddingCarriage] = useState(false);
   const [connectionStatus, setConnectionStatus] = useState(null);
-<<<<<<< HEAD
-  const [currentApiUrl, setCurrentApiUrl] = useState('http://192.168.101.74:8000/api/tartanilla-carriages/');
-=======
   const [currentApiUrl, setCurrentApiUrl] = useState('http://192.168.1.8:8000/api/tartanilla-carriages/');
 
   // All callback functions need to be defined before the conditional return
@@ -99,7 +96,6 @@
       setRefreshing(false);
     }
   }, [auth.user]);
->>>>>>> f28a2410
 
   useEffect(() => {
     // Handle authentication redirect
@@ -180,51 +176,12 @@
     }
   };
 
-<<<<<<< HEAD
-  const fetchUserAndCarriages = async () => {
-    try {
-      setLoading(true);
-
-      const { data: { user }, error: userError } = await supabase.auth.getUser();
-      if (userError || !user) {
-        Alert.alert('Error', 'Please log in to view your carriages');
-        setLoading(false);
-        return;
-      }
-
-      setUser(user);
-
-      // Only owners should see their carriages
-      const role = user.user_metadata?.role;
-      if (role !== 'owner') {
-        setCarriages([]);
-        setLoading(false);
-        return;
-      }
-
-      const data = await carriageService.getByOwner(user.id);
-      setCarriages(Array.isArray(data) ? data : []);
-    } catch (err) {
-      console.error('Failed to load carriages:', err);
-      let errorMessage = 'Failed to load carriages';
-      
-      if (err.message.includes('Network request failed')) {
-        errorMessage = 'Network error: Please check your internet connection and ensure the server is running at http://192.168.101.74:8000';
-      } else if (err.message.includes('HTTP error')) {
-        errorMessage = `Server error: ${err.message}`;
-      }
-      
-      Alert.alert('Error', errorMessage);
-    } finally {
-      setLoading(false);
-=======
   const validateForm = () => {
     const errors = {};
     if (!newCarriage.plate_number.trim()) {
       errors.plate_number = 'Plate number is required';
     } else if (!/^[A-Z0-9-]+$/i.test(newCarriage.plate_number)) {
       errors.plate_number = 'Enter a valid plate number';
->>>>>>> f28a2410
     }
     
     const capacity = parseInt(newCarriage.capacity);
@@ -272,11 +229,7 @@
       let errorMessage = error.message || 'Failed to add carriage';
       
       if (error.message.includes('Network request failed')) {
-<<<<<<< HEAD
-        errorMessage = 'Network error: Please check your internet connection and ensure the server is running at http://192.168.101.74:8000';
-=======
         errorMessage = 'Network error: Please check your internet connection and ensure the server is running at http://192.168.1.8:8000';
->>>>>>> f28a2410
       } else if (error.message.includes('HTTP error')) {
         errorMessage = `Server error: ${error.message}`;
       }
