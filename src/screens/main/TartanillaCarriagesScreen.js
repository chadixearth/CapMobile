--- conflicted
+++ resolved
@@ -1001,51 +1001,10 @@
     </View>
   );
 }
-<<<<<<< HEAD
-
-// Status configuration
-const statusConfig = {
-  available: { 
-    icon: 'checkmark-circle', 
-    color: '#28a745',
-    bgColor: '#E8F5E9',
-    text: 'Available',
-  },
-  in_use: { 
-    icon: 'time', 
-    color: '#dc3545',
-    bgColor: '#FFEBEE',
-    text: 'In Use',
-  },
-  maintenance: { 
-    icon: 'build', 
-    color: '#ff8f00',
-    bgColor: '#FFF8E1',
-    text: 'Maintenance',
-  },
-  waiting_driver_acceptance: {
-    icon: 'hourglass-outline',
-    color: '#ff8f00',
-    bgColor: '#FFF3E0',
-    text: 'Awaiting Driver',
-  },
-  driver_assigned: {
-    icon: 'person-circle',
-    color: '#2196F3',
-    bgColor: '#E3F2FD',
-    text: 'Driver Assigned',
-  },
-  out_of_service: {
-    icon: 'close-circle',
-    color: '#dc3545',
-    bgColor: '#F5C6CB',
-    text: 'Out of Service',
-=======
 const styles = StyleSheet.create({
   container: {
     flex: 1,
     backgroundColor: '#f8f9fa',
->>>>>>> a3422b26
   },
   headerContainer: {
     paddingHorizontal: 20,
@@ -1060,17 +1019,11 @@
     color: MAROON,
     marginBottom: 4,
   },
-  subheading: {
-    fontSize: 14,
-    color: '#6c757d',
-    lineHeight: 20,
-  },
-  scrollView: {
-    flex: 1,
-  },
-  scrollViewContent: {
-    padding: 16,
-    paddingBottom: 100,
+  waiting_driver_acceptance: {
+    icon: 'hourglass-outline',
+    color: '#ff8f00',
+    bgColor: '#FFF3E0',
+    text: 'Pending Driver',
   },
   loadingContainer: {
     flex: 1,
