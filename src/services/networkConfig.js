--- conflicted
+++ resolved
@@ -3,11 +3,7 @@
 // Set this to your backend host IP or hostname
 // Update this IP to match your Django server's IP address
 
-<<<<<<< HEAD
-export const API_HOST_OVERRIDE = '192.168.1.3';
-=======
-export const API_HOST_OVERRIDE = '192.168.4.63';
->>>>>>> 8cc1831d
+export const API_HOST_OVERRIDE = '192.168.8.167';
 
 
 
