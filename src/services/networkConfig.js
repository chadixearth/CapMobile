import { Platform, NativeModules } from 'react-native';

// Set this to your backend host IP or hostname
<<<<<<< HEAD
// The user requested 10.201.88.148
export const API_HOST_OVERRIDE = '192.168.101.76';
=======
// Update this IP to match your Django server's IP address
export const API_HOST_OVERRIDE = '192.168.1.9';
>>>>>>> 16fa9790

export function resolveApiHost() {
  try {
    if (API_HOST_OVERRIDE && API_HOST_OVERRIDE.trim()) {
      return API_HOST_OVERRIDE.trim();
    }
    const scriptURL = NativeModules?.SourceCode?.scriptURL || '';
    const match = scriptURL.match(/^[^:]+:\/\/([^:/]+)/);
    if (match && match[1]) return match[1];
  } catch {}
  return Platform.OS === 'android' ? '10.0.2.2' : 'localhost';
}

export function apiBaseUrl() {
  return `http://${resolveApiHost()}:8000/api`;
}<|MERGE_RESOLUTION|>--- conflicted
+++ resolved
@@ -1,13 +1,8 @@
 import { Platform, NativeModules } from 'react-native';
 
 // Set this to your backend host IP or hostname
-<<<<<<< HEAD
-// The user requested 10.201.88.148
-export const API_HOST_OVERRIDE = '192.168.101.76';
-=======
 // Update this IP to match your Django server's IP address
 export const API_HOST_OVERRIDE = '192.168.1.9';
->>>>>>> 16fa9790
 
 export function resolveApiHost() {
   try {
