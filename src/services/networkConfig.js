import { Platform, NativeModules } from 'react-native';

// Set this to your backend host IP or hostname
// Update this IP to match your Django server's IP address



<<<<<<< HEAD
export const API_HOST_OVERRIDE = '192.168.8.176';
=======
export const API_HOST_OVERRIDE = '192.168.131.63';
>>>>>>> 384d91e4



export function resolveApiHost() {
  try {
    if (API_HOST_OVERRIDE && API_HOST_OVERRIDE.trim()) {
      return API_HOST_OVERRIDE.trim();
    }
    const scriptURL = NativeModules?.SourceCode?.scriptURL || '';
    const match = scriptURL.match(/^[^:]+:\/\/([^:/]+)/);
    if (match && match[1]) return match[1];
  } catch {}
  return Platform.OS === 'android' ? '10.0.2.2' : 'localhost';
}

export function apiBaseUrl() {
  return `http://${resolveApiHost()}:8000/api`;
}<|MERGE_RESOLUTION|>--- conflicted
+++ resolved
@@ -5,11 +5,7 @@
 
 
 
-<<<<<<< HEAD
-export const API_HOST_OVERRIDE = '192.168.8.176';
-=======
 export const API_HOST_OVERRIDE = '192.168.131.63';
->>>>>>> 384d91e4
 
 
 
