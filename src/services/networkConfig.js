--- conflicted
+++ resolved
@@ -2,14 +2,10 @@
 
 // Set this to your backend host IP or hostname
 // Update this IP to match your Django server's IP address
-<<<<<<< HEAD
-export const API_HOST_OVERRIDE = '192.168.101.80';
-=======
 
 export const API_HOST_OVERRIDE = '192.168.219.63';
 
 
->>>>>>> 1c88da5e
 
 export function resolveApiHost() {
   try {
