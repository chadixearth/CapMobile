--- conflicted
+++ resolved
@@ -5,11 +5,34 @@
 
 
 
-<<<<<<< HEAD
 export const API_HOST_OVERRIDE = '192.168.8.176';
-=======
+
+
+
+export function resolveApiHost() {
+  try {
+    if (API_HOST_OVERRIDE && API_HOST_OVERRIDE.trim()) {
+      return API_HOST_OVERRIDE.trim();
+    }
+    const scriptURL = NativeModules?.SourceCode?.scriptURL || '';
+    const match = scriptURL.match(/^[^:]+:\/\/([^:/]+)/);
+    if (match && match[1]) return match[1];
+  } catch {}
+  return Platform.OS === 'android' ? '10.0.2.2' : 'localhost';
+}
+
+export function apiBaseUrl() {
+  return `http://${resolveApiHost()}:8000/api`;
+}
+
+import { Platform, NativeModules } from 'react-native';
+
+// Set this to your backend host IP or hostname
+// Update this IP to match your Django server's IP address
+
+
+
 export const API_HOST_OVERRIDE = '192.168.101.80';
->>>>>>> 22bf9864
 
 
 
