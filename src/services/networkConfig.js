import { Platform, NativeModules } from 'react-native';

// Set this to your backend host IP or hostname
// Update this IP to match your Django server's IP address
// For local development, use your computer's IP address
<<<<<<< HEAD
export const API_HOST_OVERRIDE = '192.168.1.4'; // Update this to your actual IP
=======
export const API_HOST_OVERRIDE = '192.168.1.3'; // Update this to your actual IP
>>>>>>> 6d013bc0

export function resolveApiHost() {
  try {
    if (API_HOST_OVERRIDE && API_HOST_OVERRIDE.trim()) {
      return API_HOST_OVERRIDE.trim();
    }
    const scriptURL = NativeModules?.SourceCode?.scriptURL || '';
    const match = scriptURL.match(/^[^:]+:\/\/([^:/]+)/);
    if (match && match[1]) return match[1];
  } catch {}
  return Platform.OS === 'android' ? '10.0.2.2' : 'localhost';
}

export function apiBaseUrl() {
  const host = resolveApiHost();
  const protocol = 'http'; // Force HTTP for development
  const port = ':8000';
  return `${protocol}://${host}${port}/api`;
}

// Get backend health status with faster timeout
export async function getBackendHealth() {
  try {
    const baseUrl = apiBaseUrl().replace('/api', '');
    const healthUrl = `${baseUrl}/health/`;
    
    const controller = new AbortController();
    const timeoutId = setTimeout(() => controller.abort(), 2000); // Reduced to 2 seconds
    
    const response = await fetch(healthUrl, {
      method: 'GET',
      signal: controller.signal,
      headers: {
        'Connection': 'close',
        'Cache-Control': 'no-cache, no-store, must-revalidate',
        'Pragma': 'no-cache',
        'Keep-Alive': 'timeout=1, max=1',
      },
      keepalive: false
    });
    
    clearTimeout(timeoutId);
    
    if (response.ok) {
      const data = await response.text();
      return { success: true, status: response.status, data };
    } else {
      return { success: false, status: response.status, error: 'Health check failed' };
    }
  } catch (error) {
    return { success: false, error: error.message };
  }
}

// Test connection function with multiple endpoints
export async function testConnection() {
  const endpoints = [
    `${apiBaseUrl()}/quick/`,
    `${apiBaseUrl()}/ping/`,
    `${apiBaseUrl().replace('/api', '')}/health/`
  ];
  
  for (const url of endpoints) {
    try {
      console.log(`[networkConfig] Testing connection to: ${url}`);
      
      const controller = new AbortController();
      const timeoutId = setTimeout(() => controller.abort(), 3000);
      
      const response = await fetch(url, {
        method: 'GET',
        signal: controller.signal,
        headers: {
          'Connection': 'close',
          'Cache-Control': 'no-cache',
          'Keep-Alive': 'timeout=1, max=1',
        },
        keepalive: false
      });
      
      clearTimeout(timeoutId);
      console.log(`[networkConfig] Connection test result: ${response.status}`);
      
      if (response.ok) {
        return { success: true, status: response.status, endpoint: url };
      }
    } catch (error) {
      console.log(`[networkConfig] Connection test failed for ${url}: ${error.message}`);
      continue;
    }
  }
  
  return { success: false, error: 'All connection tests failed' };
}

// Test notification endpoint specifically
export async function testNotificationEndpoint() {
  try {
    const url = `${apiBaseUrl()}/notifications/`;
    console.log(`[networkConfig] Testing notification endpoint: ${url}`);
    
    const controller = new AbortController();
    const timeoutId = setTimeout(() => controller.abort(), 3000);
    
    const response = await fetch(url, {
      method: 'GET',
      signal: controller.signal,
      headers: {
        'Connection': 'close',
        'Cache-Control': 'no-cache',
      }
    });
    
    clearTimeout(timeoutId);
    console.log(`[networkConfig] Notification endpoint test result: ${response.status}`);
    // 400 means endpoint exists but has validation errors (which is expected without proper params)
    // 404 means endpoint doesn't exist
    // 500+ means server error
    return { success: response.status !== 404, status: response.status };
  } catch (error) {
    console.log(`[networkConfig] Notification endpoint test failed: ${error.message}`);
    return { success: false, error: error.message };
  }
}

// Test registration endpoint specifically
export async function testRegistrationEndpoint() {
  try {
    const url = `${apiBaseUrl()}/auth/register/`;
    console.log(`[networkConfig] Testing registration endpoint: ${url}`);
    
    const controller = new AbortController();
    const timeoutId = setTimeout(() => controller.abort(), 5000);
    
    // Try a minimal POST request to see if endpoint exists
    const response = await fetch(url, {
      method: 'POST',
      signal: controller.signal,
      headers: {
        'Content-Type': 'application/json',
        'Connection': 'close',
        'Cache-Control': 'no-cache',
      },
      body: JSON.stringify({})
    });
    
    clearTimeout(timeoutId);
    console.log(`[networkConfig] Registration endpoint test result: ${response.status}`);
    // 400 = endpoint exists but validation failed (expected)
    // 404 = endpoint doesn't exist
    // 500+ = server error
    return { success: response.status !== 404, status: response.status };
  } catch (error) {
    console.log(`[networkConfig] Registration endpoint test failed: ${error.message}`);
    return { success: false, error: error.message };
  }
}<|MERGE_RESOLUTION|>--- conflicted
+++ resolved
@@ -3,11 +3,7 @@
 // Set this to your backend host IP or hostname
 // Update this IP to match your Django server's IP address
 // For local development, use your computer's IP address
-<<<<<<< HEAD
-export const API_HOST_OVERRIDE = '192.168.1.4'; // Update this to your actual IP
-=======
 export const API_HOST_OVERRIDE = '192.168.1.3'; // Update this to your actual IP
->>>>>>> 6d013bc0
 
 export function resolveApiHost() {
   try {
