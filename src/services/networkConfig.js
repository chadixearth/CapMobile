--- conflicted
+++ resolved
@@ -2,11 +2,7 @@
 
 // Set this to your backend host IP or hostname
 // Update this IP to match your Django server's IP address
-<<<<<<< HEAD
-export const API_HOST_OVERRIDE = '192.168.8.103';
-=======
-export const API_HOST_OVERRIDE = '192.168.1.11';
->>>>>>> ee1b10f6
+export const API_HOST_OVERRIDE = '192.168.245.63';
 
 export function resolveApiHost() {
   try {
