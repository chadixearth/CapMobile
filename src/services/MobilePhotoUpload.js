--- conflicted
+++ resolved
@@ -5,11 +5,7 @@
  * MobilePhotoUpload - A unified service for handling photo uploads across different user types
  */
 export default class MobilePhotoUpload {
-<<<<<<< HEAD
-  constructor(baseUrl = 'http://192.168.101.74:8000/api') {
-=======
   constructor(baseUrl = 'http://192.168.1.8:8000/api') {
->>>>>>> f28a2410
     this.baseUrl = baseUrl;
   }
 
