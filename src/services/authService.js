import AsyncStorage from '@react-native-async-storage/async-storage';

// API Configuration
<<<<<<< HEAD
// For physical device: Use your computer's IP address (e.g., 192.168.101.74)
// For Android emulator: Use 10.0.2.2 (maps to host machine's localhost)
// For iOS simulator: Use localhost or 127.0.0.1
const API_BASE_URL = 'http://192.168.101.74:8000/api';
=======
// For physical device: Use your computer's IP address (e.g., 192.168.1.8)
// For Android emulator: Use 10.0.2.2 (maps to host machine's localhost)
// For iOS simulator: Use localhost or 127.0.0.1
const API_BASE_URL = 'http://192.168.1.8:8000/api';
>>>>>>> f28a2410

// Session keys for AsyncStorage
const SESSION_KEYS = {
  ACCESS_TOKEN: 'access_token',
  REFRESH_TOKEN: 'refresh_token',
  USER_DATA: 'user_data',
};

/**
 * Helper function to make API requests with proper error handling
 */
async function apiRequest(endpoint, options = {}) {
  try {
    console.log(`Making API request to: ${API_BASE_URL}${endpoint}`);
    
    const controller = new AbortController();
    const timeoutId = setTimeout(() => controller.abort(), 15000);
    
    const response = await fetch(`${API_BASE_URL}${endpoint}`, {
      ...options,
      headers: {
        'Content-Type': 'application/json',
        ...options.headers,
      },
      signal: controller.signal,
    });
    
    clearTimeout(timeoutId);
    const data = await response.json();
    
    console.log(`API response status: ${response.status}`);
    
    return {
      success: response.ok,
      data,
      status: response.status,
    };
  } catch (error) {
    console.error('API request error:', error);
    console.error('Error details:', {
      name: error.name,
      message: error.message,
      stack: error.stack
    });
    
    if (error.name === 'AbortError') {
      return { success: false, error: 'Request timeout. Please try again.' };
    }
    
    // Check for specific network errors
    if (error.message.includes('getaddrinfo failed') || error.message.includes('ENOTFOUND')) {
      return {
        success: false,
        error: `Cannot connect to server. Please check:\n1. API server is running on ${API_BASE_URL}\n2. Your device is on the same network\n3. Firewall allows port 8000` 
      };
    }
    
    return { success: false, error: error.message || 'Network error occurred' };
  }
}

/**
 * Store session data in AsyncStorage
 */
async function storeSession(sessionData) {
  try {
    if (sessionData.access_token) {
      await AsyncStorage.setItem(SESSION_KEYS.ACCESS_TOKEN, sessionData.access_token);
    }
    if (sessionData.refresh_token) {
      await AsyncStorage.setItem(SESSION_KEYS.REFRESH_TOKEN, sessionData.refresh_token);
    }
    if (sessionData.user) {
      await AsyncStorage.setItem(SESSION_KEYS.USER_DATA, JSON.stringify(sessionData.user));
    }
  } catch (error) {
    console.error('Error storing session:', error);
  }
}

/**
 * Get stored session data from AsyncStorage
 */
async function getStoredSession() {
  try {
    const accessToken = await AsyncStorage.getItem(SESSION_KEYS.ACCESS_TOKEN);
    const refreshToken = await AsyncStorage.getItem(SESSION_KEYS.REFRESH_TOKEN);
    const userData = await AsyncStorage.getItem(SESSION_KEYS.USER_DATA);
    
    return {
      accessToken,
      refreshToken,
      user: userData ? JSON.parse(userData) : null,
    };
  } catch (error) {
    console.error('Error getting stored session:', error);
    return { accessToken: null, refreshToken: null, user: null };
  }
}

/**
 * Clear stored session data
 */
async function clearStoredSession() {
  try {
    await AsyncStorage.multiRemove([
      SESSION_KEYS.ACCESS_TOKEN,
      SESSION_KEYS.REFRESH_TOKEN,
      SESSION_KEYS.USER_DATA,
    ]);
  } catch (error) {
    console.error('Error clearing stored session:', error);
  }
}

/**
 * Register a new user with email, password, and role
 * Supports roles: tourist, driver, owner (admin is web-only)
 * @param {string} email
 * @param {string} password
 * @param {string} role - Must be one of: tourist, driver, owner
 * @param {object} additionalData - Optional additional user data
 * @returns {Promise<{ success: boolean, user?: object, error?: string }>}
 */
export async function registerUser(email, password, role, additionalData = {}) {
  // Validate role for mobile app (no admin)
  const validMobileRoles = ['tourist', 'driver', 'owner'];
  if (!validMobileRoles.includes(role)) {
    return {
      success: false,
      error: `Invalid role. Mobile app supports: ${validMobileRoles.join(', ')}`,
    };
  }

  const result = await apiRequest('/auth/register/', {
    method: 'POST',
    body: JSON.stringify({
      email,
      password,
      role,
      additional_data: additionalData,
    }),
  });

  if (result.success && result.data.success) {
    return {
      success: true,
      user: result.data.user,
      message: result.data.message,
      status: result.data.status, // Could be 'pending_approval' for driver/owner
      registration_id: result.data.registration_id, // For pending registrations
    };
  }

  return {
    success: false,
    error: result.data?.error || result.error || 'Registration failed',
  };
}

/**
 * Login user with email and password
 * @param {string} email
 * @param {string} password
 * @param {string[]} allowedRoles - Optional array of allowed roles
 * @returns {Promise<{ success: boolean, user?: object, session?: object, error?: string }>}
 */
export async function loginUser(email, password, allowedRoles = null) {
  const result = await apiRequest('/auth/login/', {
    method: 'POST',
    body: JSON.stringify({
      email,
      password,
      allowed_roles: allowedRoles,
    }),
  });

  if (result.success && result.data.success) {
    // Store session data
    await storeSession({
      access_token: result.data.session?.access_token,
      refresh_token: result.data.session?.refresh_token,
      user: result.data.user,
    });

    return {
      success: true,
      user: result.data.user,
      session: result.data.session,
      message: result.data.message,
    };
  }

  return {
    success: false,
    error: result.data?.error || result.error || 'Login failed',
  };
}

/**
 * Logout current user
 * @returns {Promise<{ success: boolean, error?: string }>}
 */
export async function logoutUser() {
  const result = await apiRequest('/auth/logout/', {
    method: 'POST',
  });

  // Clear stored session regardless of API response
  await clearStoredSession();

  if (result.success && result.data.success) {
    return {
      success: true,
      message: result.data.message,
    };
  }

  // Even if API call fails, we consider logout successful if we cleared local data
  return {
    success: true,
    message: 'Logged out successfully',
  };
}

/**
 * Get user profile by user ID
 * @param {string} userId
 * @returns {Promise<{ success: boolean, data?: object, error?: string }>}
 */
export async function getUserProfile(userId) {
  const result = await apiRequest(`/auth/profile/?user_id=${userId}`, {
    method: 'GET',
  });

  if (result.success && result.data.success) {
    return {
      success: true,
      data: result.data.data,
    };
  }

  return {
    success: false,
    error: result.data?.error || result.error || 'Failed to get user profile',
  };
}

/**
 * Check if user is logged in by verifying stored session
 * @returns {Promise<{ isLoggedIn: boolean, user?: object }>}
 */
export async function checkAuthStatus() {
  const session = await getStoredSession();
  
  if (!session.accessToken || !session.user) {
    return {
      isLoggedIn: false,
      user: null,
      accessToken: null,
    };
  }

  // TODO: Add token validation with backend if needed
  // For now, we trust the stored session
  return {
    isLoggedIn: true,
    user: session.user,
    accessToken: session.accessToken,
  };
}

/**
 * Validate current session with backend
 * @returns {Promise<{ valid: boolean, user?: object }>}
 */
export async function validateSession() {
  try {
    const session = await getStoredSession();
    
    if (!session.accessToken || !session.user) {
      return { valid: false };
    }

    // Make a simple API call to validate the session
    const result = await apiRequest('/auth/validate-session/', {
      method: 'POST',
      headers: {
        'Authorization': `Bearer ${session.accessToken}`,
      },
      body: JSON.stringify({
        user_id: session.user.id,
      }),
    });

    if (result.success && result.data.valid) {
      return {
        valid: true,
        user: result.data.user || session.user,
      };
    } else {
      // Session is invalid, clear it
      await clearStoredSession();
      return { valid: false };
    }
  } catch (error) {
    console.error('Session validation failed:', error);
    // On error, assume session is invalid and clear it
    await clearStoredSession();
    return { valid: false };
  }
}

/**
 * Get current user data from stored session
 * @returns {Promise<object|null>}
 */
export async function getCurrentUser() {
  const session = await getStoredSession();
  return session.user;
}

/**
 * Update user profile information
 * @param {string} userId
 * @param {object} profileData - Profile data to update
 * @returns {Promise<{ success: boolean, data?: object, error?: string }>}
 */
export async function updateUserProfile(userId, profileData) {
  const result = await apiRequest('/auth/profile/update/', {
    method: 'PUT',
    body: JSON.stringify({
      user_id: userId,
      profile_data: profileData,
    }),
  });

  if (result.success && result.data.success) {
    return {
      success: true,
      data: result.data.data,
      message: result.data.message,
    };
  }

  return {
    success: false,
    error: result.data?.error || result.error || 'Failed to update profile',
  };
}

/**j
 * Upload profile photo
 * @param {string} userId
 * @param {string} photoUri - URI of the photo to upload
 * @returns {Promise<{ success: boolean, photoUrl?: string, error?: string }>}
 */
export async function uploadProfilePhoto(userId, photoUri) {
  try {
    console.log('uploadProfilePhoto called with:', { userId, photoUri: photoUri.substring(0, 50) + '...' });
    
    // Create FormData for file upload
    const formData = new FormData();
    formData.append('user_id', userId);
    
    // Handle different platforms
    if (photoUri.startsWith('data:')) {
      // Data URI (web)
      console.log('Handling data URI for web');
      const response = await fetch(photoUri);
      const blob = await response.blob();
      formData.append('photo', blob, 'profile.jpg');
    } else {
      // File URI (mobile)
      console.log('Handling file URI for mobile');
      const fileExtension = photoUri.split('.').pop() || 'jpg';
      const fileName = `profile.${fileExtension}`;
      
      // For React Native, we need to format the file object correctly
      formData.append('photo', {
        uri: photoUri,
        type: `image/${fileExtension === 'jpg' ? 'jpeg' : fileExtension}`,
        name: fileName,
      });
    }

    console.log('Sending request to:', `${API_BASE_URL}/upload/profile-photo/`);
    
    const controller = new AbortController();
    const timeoutId = setTimeout(() => controller.abort(), 30000); // 30 second timeout for uploads

    // Note: Don't set Content-Type header when using FormData - let the browser/RN set it
    const response = await fetch(`${API_BASE_URL}/upload/profile-photo/`, {
      method: 'POST',
      body: formData,
      signal: controller.signal,
    });

    clearTimeout(timeoutId);
    
    console.log('Upload response status:', response.status);
    
    // Check if response is JSON
    const contentType = response.headers.get('content-type');
    let data;
    
    if (contentType && contentType.includes('application/json')) {
      data = await response.json();
    } else {
      const text = await response.text();
      console.log('Non-JSON response:', text);
      data = { error: `Server returned non-JSON response: ${text}` };
    }
    
    console.log('Upload response data:', data);

    if (response.ok && data.success) {
      return {
        success: true,
        photoUrl: data.photo_url || data.photoUrl,
        message: data.message,
      };
    }

    return {
      success: false,
      error: data.error || data.message || `HTTP ${response.status}: ${response.statusText}`,
    };
  } catch (error) {
    console.error('uploadProfilePhoto error:', error);
    
    if (error.name === 'AbortError') {
      return { success: false, error: 'Upload timeout. Please try again.' };
    }
    
    return { 
      success: false, 
      error: error.message || 'Failed to upload photo',
    };
  }
}



/**
 * Legacy function for backward compatibility
 * @deprecated Use registerUser instead
 */
export async function createAccountWithEmail(email, password, role) {
  const result = await registerUser(email, password, role);
  
  // Transform to match legacy format
  if (result.success) {
    return { user: result.user, error: null };
  } else {
    return { user: null, error: { message: result.error } };
  }
}<|MERGE_RESOLUTION|>--- conflicted
+++ resolved
@@ -1,17 +1,10 @@
 import AsyncStorage from '@react-native-async-storage/async-storage';
 
 // API Configuration
-<<<<<<< HEAD
-// For physical device: Use your computer's IP address (e.g., 192.168.101.74)
-// For Android emulator: Use 10.0.2.2 (maps to host machine's localhost)
-// For iOS simulator: Use localhost or 127.0.0.1
-const API_BASE_URL = 'http://192.168.101.74:8000/api';
-=======
 // For physical device: Use your computer's IP address (e.g., 192.168.1.8)
 // For Android emulator: Use 10.0.2.2 (maps to host machine's localhost)
 // For iOS simulator: Use localhost or 127.0.0.1
 const API_BASE_URL = 'http://192.168.1.8:8000/api';
->>>>>>> f28a2410
 
 // Session keys for AsyncStorage
 const SESSION_KEYS = {
