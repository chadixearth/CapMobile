--- conflicted
+++ resolved
@@ -1,9 +1,5 @@
 // API Configuration
-<<<<<<< HEAD
-const API_BASE_URL = 'http://192.168.101.74:8000/api/booking/'; 
-=======
 const API_BASE_URL = 'http://192.168.1.8:8000/api/booking/'; 
->>>>>>> f28a2410
 
 export async function createBooking(bookingData) {
   try {
